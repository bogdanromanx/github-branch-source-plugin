/*
 * The MIT License
 *
 * Copyright 2015-2017 CloudBees, Inc.
 *
 * Permission is hereby granted, free of charge, to any person obtaining a copy
 * of this software and associated documentation files (the "Software"), to deal
 * in the Software without restriction, including without limitation the rights
 * to use, copy, modify, merge, publish, distribute, sublicense, and/or sell
 * copies of the Software, and to permit persons to whom the Software is
 * furnished to do so, subject to the following conditions:
 *
 * The above copyright notice and this permission notice shall be included in
 * all copies or substantial portions of the Software.
 *
 * THE SOFTWARE IS PROVIDED "AS IS", WITHOUT WARRANTY OF ANY KIND, EXPRESS OR
 * IMPLIED, INCLUDING BUT NOT LIMITED TO THE WARRANTIES OF MERCHANTABILITY,
 * FITNESS FOR A PARTICULAR PURPOSE AND NONINFRINGEMENT. IN NO EVENT SHALL THE
 * AUTHORS OR COPYRIGHT HOLDERS BE LIABLE FOR ANY CLAIM, DAMAGES OR OTHER
 * LIABILITY, WHETHER IN AN ACTION OF CONTRACT, TORT OR OTHERWISE, ARISING FROM,
 * OUT OF OR IN CONNECTION WITH THE SOFTWARE OR THE USE OR OTHER DEALINGS IN
 * THE SOFTWARE.
 */

package org.jenkinsci.plugins.github_branch_source;

import static org.apache.commons.lang3.StringUtils.isBlank;
import static org.jenkinsci.plugins.github_branch_source.Connector.isCredentialValid;

import com.cloudbees.jenkins.GitHubWebHook;
import com.cloudbees.plugins.credentials.CredentialsNameProvider;
import com.cloudbees.plugins.credentials.common.StandardCredentials;
import com.cloudbees.plugins.credentials.common.StandardListBoxModel;
import com.github.benmanes.caffeine.cache.Caffeine;
import com.github.benmanes.caffeine.cache.LoadingCache;
import edu.umd.cs.findbugs.annotations.CheckForNull;
import edu.umd.cs.findbugs.annotations.NonNull;
import edu.umd.cs.findbugs.annotations.SuppressFBWarnings;
import hudson.AbortException;
import hudson.Extension;
import hudson.RestrictedSince;
import hudson.Util;
import hudson.console.HyperlinkNote;
import hudson.model.Action;
import hudson.model.Item;
import hudson.model.TaskListener;
import hudson.util.FormValidation;
import hudson.util.ListBoxModel;
import java.io.FileNotFoundException;
import java.io.IOException;
import java.net.MalformedURLException;
import java.time.Duration;
import java.util.ArrayList;
import java.util.Collections;
import java.util.EnumSet;
import java.util.HashSet;
import java.util.Iterator;
import java.util.List;
import java.util.Set;
import java.util.logging.Level;
import java.util.logging.Logger;
import javax.inject.Inject;
import jenkins.model.Jenkins;
import jenkins.plugins.git.traits.GitBrowserSCMSourceTrait;
import jenkins.scm.api.SCMNavigator;
import jenkins.scm.api.SCMNavigatorDescriptor;
import jenkins.scm.api.SCMNavigatorEvent;
import jenkins.scm.api.SCMNavigatorOwner;
import jenkins.scm.api.SCMSource;
import jenkins.scm.api.SCMSourceCategory;
import jenkins.scm.api.SCMSourceObserver;
import jenkins.scm.api.metadata.ObjectMetadataAction;
import jenkins.scm.api.mixin.ChangeRequestCheckoutStrategy;
import jenkins.scm.api.trait.SCMHeadAuthority;
import jenkins.scm.api.trait.SCMNavigatorRequest;
import jenkins.scm.api.trait.SCMNavigatorTrait;
import jenkins.scm.api.trait.SCMNavigatorTraitDescriptor;
import jenkins.scm.api.trait.SCMSourceTrait;
import jenkins.scm.api.trait.SCMTrait;
import jenkins.scm.api.trait.SCMTraitDescriptor;
import jenkins.scm.impl.UncategorizedSCMSourceCategory;
import jenkins.scm.impl.form.NamedArrayList;
import jenkins.scm.impl.trait.Discovery;
import jenkins.scm.impl.trait.RegexSCMSourceFilterTrait;
import jenkins.scm.impl.trait.Selection;
import jenkins.scm.impl.trait.WildcardSCMHeadFilterTrait;
import net.jcip.annotations.GuardedBy;
import org.apache.commons.lang.StringUtils;
import org.jenkins.ui.icon.Icon;
import org.jenkins.ui.icon.IconFormat;
import org.jenkins.ui.icon.IconSet;
import org.jenkins.ui.icon.IconSpec;
import org.jenkinsci.Symbol;
import org.jenkinsci.plugins.github.config.GitHubServerConfig;
import org.kohsuke.accmod.Restricted;
import org.kohsuke.accmod.restrictions.DoNotUse;
import org.kohsuke.accmod.restrictions.NoExternalUse;
import org.kohsuke.github.GHMyself;
import org.kohsuke.github.GHOrganization;
import org.kohsuke.github.GHRepository;
import org.kohsuke.github.GHRepositorySearchBuilder;
import org.kohsuke.github.GHUser;
import org.kohsuke.github.GitHub;
import org.kohsuke.github.HttpException;
import org.kohsuke.stapler.AncestorInPath;
import org.kohsuke.stapler.DataBoundConstructor;
import org.kohsuke.stapler.DataBoundSetter;
import org.kohsuke.stapler.QueryParameter;
import org.kohsuke.stapler.interceptor.RequirePOST;

public class GitHubSCMNavigator extends SCMNavigator {

<<<<<<< HEAD
  /** The owner of the repositories to navigate. */
  @NonNull private final String repoOwner;

  /** The API endpoint for the GitHub server. */
  @CheckForNull private String apiUri;
  /**
   * The credentials to use when accessing {@link #apiUri} (and also the default credentials to use
   * for checking out).
   */
  @CheckForNull private String credentialsId;
  /** The behavioural traits to apply. */
  @NonNull private List<SCMTrait<? extends SCMTrait<?>>> traits;

  /**
   * Legacy configuration field
   *
   * @deprecated use {@link #credentialsId}.
   */
  @Deprecated private transient String scanCredentialsId;
  /**
   * Legacy configuration field
   *
   * @deprecated use {@link SSHCheckoutTrait}.
   */
  @Deprecated private transient String checkoutCredentialsId;
  /**
   * Legacy configuration field
   *
   * @deprecated use {@link RegexSCMSourceFilterTrait}.
   */
  @Deprecated private transient String pattern;
  /**
   * Legacy configuration field
   *
   * @deprecated use {@link WildcardSCMHeadFilterTrait}.
   */
  @Deprecated private String includes;
  /**
   * Legacy configuration field
   *
   * @deprecated use {@link WildcardSCMHeadFilterTrait}.
   */
  @Deprecated private String excludes;
  /**
   * Legacy configuration field
   *
   * @deprecated use {@link BranchDiscoveryTrait}.
   */
  @Deprecated private transient Boolean buildOriginBranch;
  /**
   * Legacy configuration field
   *
   * @deprecated use {@link BranchDiscoveryTrait}.
   */
  @Deprecated private transient Boolean buildOriginBranchWithPR;
  /**
   * Legacy configuration field
   *
   * @deprecated use {@link OriginPullRequestDiscoveryTrait}.
   */
  @Deprecated private transient Boolean buildOriginPRMerge;
  /**
   * Legacy configuration field
   *
   * @deprecated use {@link OriginPullRequestDiscoveryTrait}.
   */
  @Deprecated private transient Boolean buildOriginPRHead;
  /**
   * Legacy configuration field
   *
   * @deprecated use {@link ForkPullRequestDiscoveryTrait}.
   */
  @Deprecated private transient Boolean buildForkPRMerge;
  /**
   * Legacy configuration field
   *
   * @deprecated use {@link ForkPullRequestDiscoveryTrait}.
   */
  @Deprecated private transient Boolean buildForkPRHead;

  private static final LoadingCache<String, Boolean> privateModeCache = createPrivateModeCache();

  /**
   * Constructor.
   *
   * @param repoOwner the owner of the repositories to navigate.
   * @since 2.2.0
   */
  @DataBoundConstructor
  public GitHubSCMNavigator(String repoOwner) {
    this.repoOwner = StringUtils.defaultString(repoOwner);
    this.traits = new ArrayList<>();
  }

  /**
   * Legacy constructor.
   *
   * @param apiUri the API endpoint for the GitHub server.
   * @param repoOwner the owner of the repositories to navigate.
   * @param scanCredentialsId the credentials to use when accessing {@link #apiUri} (and also the
   *     default credentials to use for checking out).
   * @param checkoutCredentialsId the credentials to use when checking out.
   * @deprecated use {@link #GitHubSCMNavigator(String)}, {@link #setApiUri(String)}, {@link
   *     #setCredentialsId(String)} and {@link SSHCheckoutTrait}
   */
  @Deprecated
  @Restricted(DoNotUse.class)
  @RestrictedSince("2.2.0")
  public GitHubSCMNavigator(
      String apiUri, String repoOwner, String scanCredentialsId, String checkoutCredentialsId) {
    this(repoOwner);
    setCredentialsId(scanCredentialsId);
    setApiUri(apiUri);
    // legacy constructor means legacy defaults
    this.traits = new ArrayList<>();
    this.traits.add(new BranchDiscoveryTrait(true, true));
    this.traits.add(
        new ForkPullRequestDiscoveryTrait(
            EnumSet.of(ChangeRequestCheckoutStrategy.MERGE),
            new ForkPullRequestDiscoveryTrait.TrustPermission()));
    if (!GitHubSCMSource.DescriptorImpl.SAME.equals(checkoutCredentialsId)) {
      traits.add(new SSHCheckoutTrait(checkoutCredentialsId));
    }
  }

  /**
   * Gets the API endpoint for the GitHub server.
   *
   * @return the API endpoint for the GitHub server.
   */
  @CheckForNull
  public String getApiUri() {
    return apiUri;
  }

  /**
   * Sets the API endpoint for the GitHub server.
   *
   * @param apiUri the API endpoint for the GitHub server.
   * @since 2.2.0
   */
  @DataBoundSetter
  public void setApiUri(String apiUri) {
    if (isBlank(apiUri)) {
      this.apiUri = GitHubServerConfig.GITHUB_URL;
    } else {
      this.apiUri = GitHubConfiguration.normalizeApiUri(Util.fixEmptyAndTrim(apiUri));
    }
  }

  /**
   * Gets the {@link StandardCredentials#getId()} of the credentials to use when accessing {@link
   * #apiUri} (and also the default credentials to use for checking out).
   *
   * @return the {@link StandardCredentials#getId()} of the credentials to use when accessing {@link
   *     #apiUri} (and also the default credentials to use for checking out).
   * @since 2.2.0
   */
  @CheckForNull
  public String getCredentialsId() {
    return credentialsId;
  }

  /**
   * Sets the {@link StandardCredentials#getId()} of the credentials to use when accessing {@link
   * #apiUri} (and also the default credentials to use for checking out).
   *
   * @param credentialsId the {@link StandardCredentials#getId()} of the credentials to use when
   *     accessing {@link #apiUri} (and also the default credentials to use for checking out).
   * @since 2.2.0
   */
  @DataBoundSetter
  public void setCredentialsId(@CheckForNull String credentialsId) {
    this.credentialsId = Util.fixEmpty(credentialsId);
  }

  /**
   * Gets the name of the owner who's repositories will be navigated.
   *
   * @return the name of the owner who's repositories will be navigated.
   */
  @NonNull
  public String getRepoOwner() {
    return repoOwner;
  }

  /**
   * Gets the behavioural traits that are applied to this navigator and any {@link GitHubSCMSource}
   * instances it discovers.
   *
   * @return the behavioural traits.
   */
  @NonNull
  public List<SCMTrait<? extends SCMTrait<?>>> getTraits() {
    return Collections.unmodifiableList(traits);
  }

  /**
   * Sets the behavioural traits that are applied to this navigator and any {@link GitHubSCMSource}
   * instances it discovers. The new traits will take affect on the next navigation through any of
   * the {@link #visitSources(SCMSourceObserver)} overloads or {@link #visitSource(String,
   * SCMSourceObserver)}.
   *
   * @param traits the new behavioural traits.
   */
  @SuppressWarnings("unchecked")
  @DataBoundSetter
  public void setTraits(@CheckForNull SCMTrait[] traits) {
    // the reduced generics in the method signature are a workaround for JENKINS-26535
    this.traits = new ArrayList<>();
    if (traits != null) {
      for (SCMTrait trait : traits) {
        this.traits.add(trait);
      }
    }
  }

  /**
   * Sets the behavioural traits that are applied to this navigator and any {@link GitHubSCMSource}
   * instances it discovers. The new traits will take affect on the next navigation through any of
   * the {@link #visitSources(SCMSourceObserver)} overloads or {@link #visitSource(String,
   * SCMSourceObserver)}.
   *
   * @param traits the new behavioural traits.
   */
  @Override
  public void setTraits(@CheckForNull List<SCMTrait<? extends SCMTrait<?>>> traits) {
    this.traits = traits != null ? new ArrayList<>(traits) : new ArrayList<>();
  }

  /** Use defaults for old settings. */
  @SuppressWarnings("ConstantConditions")
  @SuppressFBWarnings(
      value = "RCN_REDUNDANT_NULLCHECK_OF_NONNULL_VALUE",
      justification = "Only non-null after we set them here!")
  private Object readResolve() {
    if (scanCredentialsId != null) {
      credentialsId = scanCredentialsId;
=======
    /** The owner of the repositories to navigate. */
    @NonNull
    private final String repoOwner;

    /** The API endpoint for the GitHub server. */
    @CheckForNull
    private String apiUri;
    /**
     * The credentials to use when accessing {@link #apiUri} (and also the default credentials to use
     * for checking out).
     */
    @CheckForNull
    private String credentialsId;
    /** The behavioural traits to apply. */
    @NonNull
    private List<SCMTrait<? extends SCMTrait<?>>> traits;

    /**
     * Legacy configuration field
     *
     * @deprecated use {@link #credentialsId}.
     */
    @Deprecated
    private transient String scanCredentialsId;
    /**
     * Legacy configuration field
     *
     * @deprecated use {@link SSHCheckoutTrait}.
     */
    @Deprecated
    private transient String checkoutCredentialsId;
    /**
     * Legacy configuration field
     *
     * @deprecated use {@link RegexSCMSourceFilterTrait}.
     */
    @Deprecated
    private transient String pattern;
    /**
     * Legacy configuration field
     *
     * @deprecated use {@link WildcardSCMHeadFilterTrait}.
     */
    @Deprecated
    private String includes;
    /**
     * Legacy configuration field
     *
     * @deprecated use {@link WildcardSCMHeadFilterTrait}.
     */
    @Deprecated
    private String excludes;
    /**
     * Legacy configuration field
     *
     * @deprecated use {@link BranchDiscoveryTrait}.
     */
    @Deprecated
    private transient Boolean buildOriginBranch;
    /**
     * Legacy configuration field
     *
     * @deprecated use {@link BranchDiscoveryTrait}.
     */
    @Deprecated
    private transient Boolean buildOriginBranchWithPR;
    /**
     * Legacy configuration field
     *
     * @deprecated use {@link OriginPullRequestDiscoveryTrait}.
     */
    @Deprecated
    private transient Boolean buildOriginPRMerge;
    /**
     * Legacy configuration field
     *
     * @deprecated use {@link OriginPullRequestDiscoveryTrait}.
     */
    @Deprecated
    private transient Boolean buildOriginPRHead;
    /**
     * Legacy configuration field
     *
     * @deprecated use {@link ForkPullRequestDiscoveryTrait}.
     */
    @Deprecated
    private transient Boolean buildForkPRMerge;
    /**
     * Legacy configuration field
     *
     * @deprecated use {@link ForkPullRequestDiscoveryTrait}.
     */
    @Deprecated
    private transient Boolean buildForkPRHead;

    /**
     * Constructor.
     *
     * @param repoOwner the owner of the repositories to navigate.
     * @since 2.2.0
     */
    @DataBoundConstructor
    public GitHubSCMNavigator(String repoOwner) {
        this.repoOwner = StringUtils.defaultString(repoOwner);
        this.traits = new ArrayList<>();
>>>>>>> fb95d3ad
    }

    /**
     * Legacy constructor.
     *
     * @param apiUri the API endpoint for the GitHub server.
     * @param repoOwner the owner of the repositories to navigate.
     * @param scanCredentialsId the credentials to use when accessing {@link #apiUri} (and also the
     *     default credentials to use for checking out).
     * @param checkoutCredentialsId the credentials to use when checking out.
     * @deprecated use {@link #GitHubSCMNavigator(String)}, {@link #setApiUri(String)}, {@link
     *     #setCredentialsId(String)} and {@link SSHCheckoutTrait}
     */
    @Deprecated
    @Restricted(DoNotUse.class)
    @RestrictedSince("2.2.0")
    public GitHubSCMNavigator(String apiUri, String repoOwner, String scanCredentialsId, String checkoutCredentialsId) {
        this(repoOwner);
        setCredentialsId(scanCredentialsId);
        setApiUri(apiUri);
        // legacy constructor means legacy defaults
        this.traits = new ArrayList<>();
        this.traits.add(new BranchDiscoveryTrait(true, true));
        this.traits.add(new ForkPullRequestDiscoveryTrait(
                EnumSet.of(ChangeRequestCheckoutStrategy.MERGE), new ForkPullRequestDiscoveryTrait.TrustPermission()));
        if (!GitHubSCMSource.DescriptorImpl.SAME.equals(checkoutCredentialsId)) {
            traits.add(new SSHCheckoutTrait(checkoutCredentialsId));
        }
    }

    /**
     * Gets the API endpoint for the GitHub server.
     *
     * @return the API endpoint for the GitHub server.
     */
    @CheckForNull
    public String getApiUri() {
        return apiUri;
    }

    /**
     * Sets the API endpoint for the GitHub server.
     *
     * @param apiUri the API endpoint for the GitHub server.
     * @since 2.2.0
     */
    @DataBoundSetter
    public void setApiUri(String apiUri) {
        if (isBlank(apiUri)) {
            this.apiUri = GitHubServerConfig.GITHUB_URL;
        } else {
            this.apiUri = GitHubConfiguration.normalizeApiUri(Util.fixEmptyAndTrim(apiUri));
        }
    }

    /**
     * Gets the {@link StandardCredentials#getId()} of the credentials to use when accessing {@link
     * #apiUri} (and also the default credentials to use for checking out).
     *
     * @return the {@link StandardCredentials#getId()} of the credentials to use when accessing {@link
     *     #apiUri} (and also the default credentials to use for checking out).
     * @since 2.2.0
     */
    @CheckForNull
    public String getCredentialsId() {
        return credentialsId;
    }

    /**
     * Sets the {@link StandardCredentials#getId()} of the credentials to use when accessing {@link
     * #apiUri} (and also the default credentials to use for checking out).
     *
     * @param credentialsId the {@link StandardCredentials#getId()} of the credentials to use when
     *     accessing {@link #apiUri} (and also the default credentials to use for checking out).
     * @since 2.2.0
     */
    @DataBoundSetter
    public void setCredentialsId(@CheckForNull String credentialsId) {
        this.credentialsId = Util.fixEmpty(credentialsId);
    }

    /**
     * Gets the name of the owner who's repositories will be navigated.
     *
     * @return the name of the owner who's repositories will be navigated.
     */
    @NonNull
    public String getRepoOwner() {
        return repoOwner;
    }

    /**
     * Gets the behavioural traits that are applied to this navigator and any {@link GitHubSCMSource}
     * instances it discovers.
     *
     * @return the behavioural traits.
     */
    @NonNull
    public List<SCMTrait<? extends SCMTrait<?>>> getTraits() {
        return Collections.unmodifiableList(traits);
    }

    /**
     * Sets the behavioural traits that are applied to this navigator and any {@link GitHubSCMSource}
     * instances it discovers. The new traits will take affect on the next navigation through any of
     * the {@link #visitSources(SCMSourceObserver)} overloads or {@link #visitSource(String,
     * SCMSourceObserver)}.
     *
     * @param traits the new behavioural traits.
     */
    @SuppressWarnings("unchecked")
    @DataBoundSetter
    public void setTraits(@CheckForNull SCMTrait[] traits) {
        // the reduced generics in the method signature are a workaround for JENKINS-26535
        this.traits = new ArrayList<>();
        if (traits != null) {
            for (SCMTrait trait : traits) {
                this.traits.add(trait);
            }
        }
    }

    /**
     * Sets the behavioural traits that are applied to this navigator and any {@link GitHubSCMSource}
     * instances it discovers. The new traits will take affect on the next navigation through any of
     * the {@link #visitSources(SCMSourceObserver)} overloads or {@link #visitSource(String,
     * SCMSourceObserver)}.
     *
     * @param traits the new behavioural traits.
     */
    @Override
    public void setTraits(@CheckForNull List<SCMTrait<? extends SCMTrait<?>>> traits) {
        this.traits = traits != null ? new ArrayList<>(traits) : new ArrayList<>();
    }

    /** Use defaults for old settings. */
    @SuppressWarnings("ConstantConditions")
    @SuppressFBWarnings(
            value = "RCN_REDUNDANT_NULLCHECK_OF_NONNULL_VALUE",
            justification = "Only non-null after we set them here!")
    private Object readResolve() {
        if (scanCredentialsId != null) {
            credentialsId = scanCredentialsId;
        }
        if (traits == null) {
            boolean buildOriginBranch = this.buildOriginBranch == null || this.buildOriginBranch;
            boolean buildOriginBranchWithPR = this.buildOriginBranchWithPR == null || this.buildOriginBranchWithPR;
            boolean buildOriginPRMerge = this.buildOriginPRMerge != null && this.buildOriginPRMerge;
            boolean buildOriginPRHead = this.buildOriginPRHead != null && this.buildOriginPRHead;
            boolean buildForkPRMerge = this.buildForkPRMerge == null || this.buildForkPRMerge;
            boolean buildForkPRHead = this.buildForkPRHead != null && this.buildForkPRHead;
            List<SCMTrait<? extends SCMTrait<?>>> traits = new ArrayList<>();
            if (buildOriginBranch || buildOriginBranchWithPR) {
                traits.add(new BranchDiscoveryTrait(buildOriginBranch, buildOriginBranchWithPR));
            }
            if (buildOriginPRMerge || buildOriginPRHead) {
                EnumSet<ChangeRequestCheckoutStrategy> s = EnumSet.noneOf(ChangeRequestCheckoutStrategy.class);
                if (buildOriginPRMerge) {
                    s.add(ChangeRequestCheckoutStrategy.MERGE);
                }
                if (buildOriginPRHead) {
                    s.add(ChangeRequestCheckoutStrategy.HEAD);
                }
                traits.add(new OriginPullRequestDiscoveryTrait(s));
            }
            if (buildForkPRMerge || buildForkPRHead) {
                EnumSet<ChangeRequestCheckoutStrategy> s = EnumSet.noneOf(ChangeRequestCheckoutStrategy.class);
                if (buildForkPRMerge) {
                    s.add(ChangeRequestCheckoutStrategy.MERGE);
                }
                if (buildForkPRHead) {
                    s.add(ChangeRequestCheckoutStrategy.HEAD);
                }
                traits.add(new ForkPullRequestDiscoveryTrait(s, new ForkPullRequestDiscoveryTrait.TrustPermission()));
            }
            if (checkoutCredentialsId != null
                    && !DescriptorImpl.SAME.equals(checkoutCredentialsId)
                    && !checkoutCredentialsId.equals(scanCredentialsId)) {
                traits.add(new SSHCheckoutTrait(checkoutCredentialsId));
            }
            if ((includes != null && !"*".equals(includes)) || (excludes != null && !"".equals(excludes))) {
                traits.add(new WildcardSCMHeadFilterTrait(
                        StringUtils.defaultIfBlank(includes, "*"), StringUtils.defaultIfBlank(excludes, "")));
            }
            if (pattern != null && !".*".equals(pattern)) {
                traits.add(new RegexSCMSourceFilterTrait(pattern));
            }
            this.traits = traits;
        }
        if (!StringUtils.equals(apiUri, GitHubConfiguration.normalizeApiUri(apiUri))) {
            setApiUri(apiUri);
        }
        return this;
    }

    /**
     * Legacy getter.
     *
     * @return {@link #getCredentialsId()}.
     * @deprecated use {@link #getCredentialsId()}.
     */
    @Deprecated
    @Restricted(DoNotUse.class)
    @RestrictedSince("2.2.0")
    @CheckForNull
    public String getScanCredentialsId() {
        return credentialsId;
    }

    /**
     * Legacy setter.
     *
     * @param scanCredentialsId the credentials.
     * @deprecated use {@link #setCredentialsId(String)}
     */
    @Deprecated
    @Restricted(DoNotUse.class)
    @RestrictedSince("2.2.0")
    @DataBoundSetter
    public void setScanCredentialsId(@CheckForNull String scanCredentialsId) {
        this.credentialsId = scanCredentialsId;
    }

    /**
     * Legacy getter.
     *
     * @return {@link WildcardSCMHeadFilterTrait#getIncludes()}
     * @deprecated use {@link WildcardSCMHeadFilterTrait}.
     */
    @Deprecated
    @Restricted(DoNotUse.class)
    @RestrictedSince("2.2.0")
    @NonNull
    public String getIncludes() {
        for (SCMTrait<?> trait : traits) {
            if (trait instanceof WildcardSCMHeadFilterTrait) {
                return ((WildcardSCMHeadFilterTrait) trait).getIncludes();
            }
        }
        return "*";
    }

    /**
     * Legacy getter.
     *
     * @return {@link WildcardSCMHeadFilterTrait#getExcludes()}
     * @deprecated use {@link WildcardSCMHeadFilterTrait}.
     */
    @Deprecated
    @Restricted(DoNotUse.class)
    @RestrictedSince("2.2.0")
    @NonNull
    public String getExcludes() {
        for (SCMTrait<?> trait : traits) {
            if (trait instanceof WildcardSCMHeadFilterTrait) {
                return ((WildcardSCMHeadFilterTrait) trait).getExcludes();
            }
        }
        return "";
    }

    /**
     * Legacy setter.
     *
     * @param includes see {@link WildcardSCMHeadFilterTrait#WildcardSCMHeadFilterTrait(String,
     *     String)}
     * @deprecated use {@link WildcardSCMHeadFilterTrait}.
     */
    @Deprecated
    @Restricted(DoNotUse.class)
    @RestrictedSince("2.2.0")
    @DataBoundSetter
    public void setIncludes(@NonNull String includes) {
        for (int i = 0; i < traits.size(); i++) {
            SCMTrait<?> trait = traits.get(i);
            if (trait instanceof WildcardSCMHeadFilterTrait) {
                WildcardSCMHeadFilterTrait existing = (WildcardSCMHeadFilterTrait) trait;
                if ("*".equals(includes) && "".equals(existing.getExcludes())) {
                    traits.remove(i);
                } else {
                    traits.set(i, new WildcardSCMHeadFilterTrait(includes, existing.getExcludes()));
                }
                return;
            }
        }
        if (!"*".equals(includes)) {
            traits.add(new WildcardSCMHeadFilterTrait(includes, ""));
        }
    }

    /**
     * Legacy setter.
     *
     * @param excludes see {@link WildcardSCMHeadFilterTrait#WildcardSCMHeadFilterTrait(String,
     *     String)}
     * @deprecated use {@link WildcardSCMHeadFilterTrait}.
     */
    @Deprecated
    @Restricted(NoExternalUse.class)
    @RestrictedSince("2.2.0")
    @DataBoundSetter
    public void setExcludes(@NonNull String excludes) {
        for (int i = 0; i < traits.size(); i++) {
            SCMTrait<?> trait = traits.get(i);
            if (trait instanceof WildcardSCMHeadFilterTrait) {
                WildcardSCMHeadFilterTrait existing = (WildcardSCMHeadFilterTrait) trait;
                if ("*".equals(existing.getIncludes()) && "".equals(excludes)) {
                    traits.remove(i);
                } else {
                    traits.set(i, new WildcardSCMHeadFilterTrait(existing.getIncludes(), excludes));
                }
                return;
            }
        }
        if (!"".equals(excludes)) {
            traits.add(new WildcardSCMHeadFilterTrait("*", excludes));
        }
    }

    /**
     * Legacy getter.
     *
     * @return {@link BranchDiscoveryTrait#isBuildBranch()}.
     * @deprecated use {@link BranchDiscoveryTrait}
     */
    @Deprecated
    @Restricted(DoNotUse.class)
    @RestrictedSince("2.2.0")
    public boolean getBuildOriginBranch() {
        for (SCMTrait<?> trait : traits) {
            if (trait instanceof BranchDiscoveryTrait) {
                return ((BranchDiscoveryTrait) trait).isBuildBranch();
            }
        }
        return false;
    }

    /**
     * Legacy setter.
     *
     * @param buildOriginBranch see {@link BranchDiscoveryTrait#BranchDiscoveryTrait(boolean,
     *     boolean)}.
     * @deprecated use {@link BranchDiscoveryTrait}
     */
    @Deprecated
    @Restricted(DoNotUse.class)
    @RestrictedSince("2.2.0")
    @DataBoundSetter
    public void setBuildOriginBranch(boolean buildOriginBranch) {
        for (int i = 0; i < traits.size(); i++) {
            SCMTrait<?> trait = traits.get(i);
            if (trait instanceof BranchDiscoveryTrait) {
                BranchDiscoveryTrait previous = (BranchDiscoveryTrait) trait;
                if (buildOriginBranch || previous.isBuildBranchesWithPR()) {
                    traits.set(i, new BranchDiscoveryTrait(buildOriginBranch, previous.isBuildBranchesWithPR()));
                } else {
                    traits.remove(i);
                }
                return;
            }
        }
        if (buildOriginBranch) {
            traits.add(new BranchDiscoveryTrait(buildOriginBranch, false));
        }
    }

    /**
     * Legacy getter.
     *
     * @return {@link BranchDiscoveryTrait#isBuildBranchesWithPR()}.
     * @deprecated use {@link BranchDiscoveryTrait}
     */
    @Deprecated
    @Restricted(DoNotUse.class)
    @RestrictedSince("2.2.0")
    public boolean getBuildOriginBranchWithPR() {
        for (SCMTrait<?> trait : traits) {
            if (trait instanceof BranchDiscoveryTrait) {
                return ((BranchDiscoveryTrait) trait).isBuildBranchesWithPR();
            }
        }
        return false;
    }

    /**
     * Legacy setter.
     *
     * @param buildOriginBranchWithPR see {@link BranchDiscoveryTrait#BranchDiscoveryTrait(boolean,
     *     boolean)}.
     * @deprecated use {@link BranchDiscoveryTrait}
     */
    @Deprecated
    @Restricted(DoNotUse.class)
    @RestrictedSince("2.2.0")
    @DataBoundSetter
    public void setBuildOriginBranchWithPR(boolean buildOriginBranchWithPR) {
        for (int i = 0; i < traits.size(); i++) {
            SCMTrait<?> trait = traits.get(i);
            if (trait instanceof BranchDiscoveryTrait) {
                BranchDiscoveryTrait previous = (BranchDiscoveryTrait) trait;
                if (buildOriginBranchWithPR || previous.isBuildBranch()) {
                    traits.set(i, new BranchDiscoveryTrait(previous.isBuildBranch(), buildOriginBranchWithPR));
                } else {
                    traits.remove(i);
                }
                return;
            }
        }
        if (buildOriginBranchWithPR) {
            traits.add(new BranchDiscoveryTrait(false, buildOriginBranchWithPR));
        }
    }

    /**
     * Legacy getter.
     *
     * @return {@link OriginPullRequestDiscoveryTrait#getStrategies()}.
     * @deprecated use {@link OriginPullRequestDiscoveryTrait#getStrategies()}
     */
    @Deprecated
    @Restricted(DoNotUse.class)
    @RestrictedSince("2.2.0")
    public boolean getBuildOriginPRMerge() {
        for (SCMTrait<?> trait : traits) {
            if (trait instanceof OriginPullRequestDiscoveryTrait) {
                return ((OriginPullRequestDiscoveryTrait) trait)
                        .getStrategies()
                        .contains(ChangeRequestCheckoutStrategy.MERGE);
            }
        }
        return false;
    }

    /**
     * Legacy setter.
     *
     * @param buildOriginPRMerge see {@link
     *     OriginPullRequestDiscoveryTrait#OriginPullRequestDiscoveryTrait(Set)}.
     * @deprecated use {@link OriginPullRequestDiscoveryTrait}
     */
    @Deprecated
    @Restricted(DoNotUse.class)
    @RestrictedSince("2.2.0")
    @DataBoundSetter
    public void setBuildOriginPRMerge(boolean buildOriginPRMerge) {
        for (int i = 0; i < traits.size(); i++) {
            SCMTrait<?> trait = traits.get(i);
            if (trait instanceof OriginPullRequestDiscoveryTrait) {
                Set<ChangeRequestCheckoutStrategy> s = ((OriginPullRequestDiscoveryTrait) trait).getStrategies();
                if (buildOriginPRMerge) {
                    s.add(ChangeRequestCheckoutStrategy.MERGE);
                } else {
                    s.remove(ChangeRequestCheckoutStrategy.MERGE);
                }
                traits.set(i, new OriginPullRequestDiscoveryTrait(s));
                return;
            }
<<<<<<< HEAD
          }
          listener
              .getLogger()
              .println(
                  GitHubConsoleNote.create(
                      System.currentTimeMillis(),
                      String.format("%d repositories were processed", witness.getCount())));
          return;
        }

        throw new AbortException(
            repoOwner + " does not correspond to a known GitHub User Account or Organization");
      }
    } finally {
      Connector.release(github);
    }
  }

  private boolean isRepositoryVisibleToTeam(GHOrganization org, GHRepository repo, String teamSlug)
      throws IOException {
    final Iterable<GHRepository> repositories =
        org.getTeamBySlug(teamSlug).listRepositories().withPageSize(100);
    for (GHRepository item : repositories) {
      if (repo.getFullName().equals(item.getFullName())) {
        return true;
      }
    }
    return false;
  }

  /** {@inheritDoc} */
  @NonNull
  @Override
  public List<Action> retrieveActions(
      @NonNull SCMNavigatorOwner owner,
      @CheckForNull SCMNavigatorEvent event,
      @NonNull TaskListener listener)
      throws IOException, InterruptedException {
    // TODO when we have support for trusted events, use the details from event if event was from
    // trusted source
    listener.getLogger().printf("Looking up details of %s...%n", getRepoOwner());
    List<Action> result = new ArrayList<>();
    String apiUri = Util.fixEmptyAndTrim(getApiUri());
    StandardCredentials credentials =
        Connector.lookupScanCredentials((Item) owner, getApiUri(), credentialsId, repoOwner);
    GitHub hub = Connector.connect(getApiUri(), credentials);
    Connector.configureLocalRateLimitChecker(listener, hub);
    boolean privateMode = determinePrivateMode(apiUri);
    try {
      GHUser u = hub.getUser(getRepoOwner());
      String objectUrl = u.getHtmlUrl() == null ? null : u.getHtmlUrl().toExternalForm();
      result.add(new ObjectMetadataAction(Util.fixEmpty(u.getName()), null, objectUrl));
      if (privateMode) {
        result.add(new GitHubOrgMetadataAction((String) null));
      } else {
        result.add(new GitHubOrgMetadataAction(u));
      }
      result.add(new GitHubLink("icon-github-logo", u.getHtmlUrl()));
      if (objectUrl == null) {
        listener.getLogger().println("Organization URL: unspecified");
      } else {
        listener
            .getLogger()
            .printf(
                "Organization URL: %s%n",
                HyperlinkNote.encodeTo(
                    objectUrl, StringUtils.defaultIfBlank(u.getName(), objectUrl)));
      }
      return result;
    } finally {
      Connector.release(hub);
=======
        }
        if (buildOriginPRMerge) {
            traits.add(new OriginPullRequestDiscoveryTrait(EnumSet.of(ChangeRequestCheckoutStrategy.MERGE)));
        }
>>>>>>> fb95d3ad
    }

<<<<<<< HEAD
  private static LoadingCache<String, Boolean> createPrivateModeCache() {
    // TODO configurable duration Potentially using Duration.parse.abs?
    return Caffeine.newBuilder()
        .expireAfterWrite(Duration.ofHours(20))
        .build(
            key -> {
              if (key.equals(GitHubServerConfig.GITHUB_URL)) {
                return false;
              }
              try {
                GitHub.connectToEnterpriseAnonymously(key).checkApiUrlValidity();
              } catch (MalformedURLException e) {
                // URL is bogus so there is never going to be an avatar - or anything else come to
                // think of it
                return true;
              } catch (IOException e) {
                if (e.getMessage().contains("private mode enabled")) {
                  return true;
                }
              }
              return false;
            });
  }

  private static boolean determinePrivateMode(String apiUri) {
    if (apiUri == null || apiUri.equals(GitHubServerConfig.GITHUB_URL)) {
      return false;
    }
    Boolean aBoolean = privateModeCache.get(apiUri);
    return aBoolean != null && aBoolean;
  }

  /** {@inheritDoc} */
  @Override
  public void afterSave(@NonNull SCMNavigatorOwner owner) {
    GitHubWebHook.get().registerHookFor(owner);
    try {
      // FIXME MINOR HACK ALERT
      StandardCredentials credentials =
          Connector.lookupScanCredentials((Item) owner, getApiUri(), credentialsId, repoOwner);
      GitHub hub = Connector.connect(getApiUri(), credentials);
      try {
        GitHubOrgWebHook.register(hub, repoOwner);
      } finally {
        Connector.release(hub);
      }
    } catch (IOException e) {
      DescriptorImpl.LOGGER.log(Level.WARNING, e.getMessage(), e);
=======
    /**
     * Legacy getter.
     *
     * @return {@link OriginPullRequestDiscoveryTrait#getStrategies()}.
     * @deprecated use {@link OriginPullRequestDiscoveryTrait#getStrategies()}
     */
    @Deprecated
    @Restricted(DoNotUse.class)
    @RestrictedSince("2.2.0")
    public boolean getBuildOriginPRHead() {
        for (SCMTrait<?> trait : traits) {
            if (trait instanceof OriginPullRequestDiscoveryTrait) {
                return ((OriginPullRequestDiscoveryTrait) trait)
                        .getStrategies()
                        .contains(ChangeRequestCheckoutStrategy.HEAD);
            }
        }
        return false;
>>>>>>> fb95d3ad
    }

    /**
     * Legacy setter.
     *
     * @param buildOriginPRHead see {@link
     *     OriginPullRequestDiscoveryTrait#OriginPullRequestDiscoveryTrait(Set)}.
     * @deprecated use {@link OriginPullRequestDiscoveryTrait}
     */
    @Deprecated
    @Restricted(DoNotUse.class)
    @RestrictedSince("2.2.0")
    @DataBoundSetter
    public void setBuildOriginPRHead(boolean buildOriginPRHead) {
        for (int i = 0; i < traits.size(); i++) {
            SCMTrait<?> trait = traits.get(i);
            if (trait instanceof OriginPullRequestDiscoveryTrait) {
                Set<ChangeRequestCheckoutStrategy> s = ((OriginPullRequestDiscoveryTrait) trait).getStrategies();
                if (buildOriginPRHead) {
                    s.add(ChangeRequestCheckoutStrategy.HEAD);
                } else {
                    s.remove(ChangeRequestCheckoutStrategy.HEAD);
                }
                traits.set(i, new OriginPullRequestDiscoveryTrait(s));
                return;
            }
        }
        if (buildOriginPRHead) {
            traits.add(new OriginPullRequestDiscoveryTrait(EnumSet.of(ChangeRequestCheckoutStrategy.HEAD)));
        }
    }

    /**
     * Legacy getter.
     *
     * @return {@link ForkPullRequestDiscoveryTrait#getStrategies()}.
     * @deprecated use {@link ForkPullRequestDiscoveryTrait#getStrategies()}
     */
    @Deprecated
    @Restricted(DoNotUse.class)
    @RestrictedSince("2.2.0")
    public boolean getBuildForkPRMerge() {
        for (SCMTrait<?> trait : traits) {
            if (trait instanceof ForkPullRequestDiscoveryTrait) {
                return ((ForkPullRequestDiscoveryTrait) trait)
                        .getStrategies()
                        .contains(ChangeRequestCheckoutStrategy.MERGE);
            }
        }
        return false;
    }

    /**
     * Legacy setter.
     *
     * @param buildForkPRMerge see {@link
     *     ForkPullRequestDiscoveryTrait#ForkPullRequestDiscoveryTrait(Set, SCMHeadAuthority)}.
     * @deprecated use {@link ForkPullRequestDiscoveryTrait}
     */
    @Deprecated
    @Restricted(DoNotUse.class)
    @RestrictedSince("2.2.0")
    @DataBoundSetter
    public void setBuildForkPRMerge(boolean buildForkPRMerge) {
        for (int i = 0; i < traits.size(); i++) {
            SCMTrait<?> trait = traits.get(i);
            if (trait instanceof ForkPullRequestDiscoveryTrait) {
                ForkPullRequestDiscoveryTrait forkTrait = (ForkPullRequestDiscoveryTrait) trait;
                Set<ChangeRequestCheckoutStrategy> s = forkTrait.getStrategies();
                if (buildForkPRMerge) {
                    s.add(ChangeRequestCheckoutStrategy.MERGE);
                } else {
                    s.remove(ChangeRequestCheckoutStrategy.MERGE);
                }
                traits.set(i, new ForkPullRequestDiscoveryTrait(s, forkTrait.getTrust()));
                return;
            }
        }
        if (buildForkPRMerge) {
            traits.add(new ForkPullRequestDiscoveryTrait(
                    EnumSet.of(ChangeRequestCheckoutStrategy.MERGE),
                    new ForkPullRequestDiscoveryTrait.TrustPermission()));
        }
    }

    /**
     * Legacy getter.
     *
     * @return {@link ForkPullRequestDiscoveryTrait#getStrategies()}.
     * @deprecated use {@link ForkPullRequestDiscoveryTrait#getStrategies()}
     */
    @Deprecated
    @Restricted(DoNotUse.class)
    @RestrictedSince("2.2.0")
    public boolean getBuildForkPRHead() {
        for (SCMTrait<?> trait : traits) {
            if (trait instanceof ForkPullRequestDiscoveryTrait) {
                return ((ForkPullRequestDiscoveryTrait) trait)
                        .getStrategies()
                        .contains(ChangeRequestCheckoutStrategy.HEAD);
            }
        }
        return false;
    }

    /**
     * Legacy setter.
     *
     * @param buildForkPRHead see {@link
     *     ForkPullRequestDiscoveryTrait#ForkPullRequestDiscoveryTrait(Set, SCMHeadAuthority)}.
     * @deprecated use {@link ForkPullRequestDiscoveryTrait}
     */
    @Deprecated
    @Restricted(DoNotUse.class)
    @RestrictedSince("2.2.0")
    @DataBoundSetter
    public void setBuildForkPRHead(boolean buildForkPRHead) {
        for (int i = 0; i < traits.size(); i++) {
            SCMTrait<?> trait = traits.get(i);
            if (trait instanceof ForkPullRequestDiscoveryTrait) {
                ForkPullRequestDiscoveryTrait forkTrait = (ForkPullRequestDiscoveryTrait) trait;
                Set<ChangeRequestCheckoutStrategy> s = forkTrait.getStrategies();
                if (buildForkPRHead) {
                    s.add(ChangeRequestCheckoutStrategy.HEAD);
                } else {
                    s.remove(ChangeRequestCheckoutStrategy.HEAD);
                }
                traits.set(i, new ForkPullRequestDiscoveryTrait(s, forkTrait.getTrust()));
                return;
            }
        }
        if (buildForkPRHead) {
            traits.add(new ForkPullRequestDiscoveryTrait(
                    EnumSet.of(ChangeRequestCheckoutStrategy.HEAD),
                    new ForkPullRequestDiscoveryTrait.TrustPermission()));
        }
    }

    /**
     * Legacy getter.
     *
     * @return {@link SSHCheckoutTrait#getCredentialsId()} with some mangling to preserve legacy
     *     behaviour.
     * @deprecated use {@link SSHCheckoutTrait}
     */
    @CheckForNull
    @Deprecated
    @Restricted(DoNotUse.class)
    @RestrictedSince("2.2.0")
    public String getCheckoutCredentialsId() {
        for (SCMTrait<?> trait : traits) {
            if (trait instanceof SSHCheckoutTrait) {
                return StringUtils.defaultString(
                        ((SSHCheckoutTrait) trait).getCredentialsId(), GitHubSCMSource.DescriptorImpl.ANONYMOUS);
            }
        }
        return DescriptorImpl.SAME;
    }

    /**
     * Legacy getter.
     *
     * @return {@link RegexSCMSourceFilterTrait#getRegex()}.
     * @deprecated use {@link RegexSCMSourceFilterTrait}
     */
    @Deprecated
    @Restricted(DoNotUse.class)
    @RestrictedSince("2.2.0")
    public String getPattern() {
        for (SCMTrait<?> trait : traits) {
            if (trait instanceof RegexSCMSourceFilterTrait) {
                return ((RegexSCMSourceFilterTrait) trait).getRegex();
            }
        }
        return ".*";
    }

    /**
     * Legacy setter.
     *
     * @param pattern see {@link RegexSCMSourceFilterTrait#RegexSCMSourceFilterTrait(String)}.
     * @deprecated use {@link RegexSCMSourceFilterTrait}
     */
    @Deprecated
    @Restricted(DoNotUse.class)
    @RestrictedSince("2.2.0")
    @DataBoundSetter
    public void setPattern(String pattern) {
        for (int i = 0; i < traits.size(); i++) {
            SCMTrait<?> trait = traits.get(i);
            if (trait instanceof RegexSCMSourceFilterTrait) {
                if (".*".equals(pattern)) {
                    traits.remove(i);
                } else {
                    traits.set(i, new RegexSCMSourceFilterTrait(pattern));
                }
                return;
            }
        }
        if (!".*".equals(pattern)) {
            traits.add(new RegexSCMSourceFilterTrait(pattern));
        }
    }

    /** {@inheritDoc} */
    @NonNull
    @Override
    protected String id() {
        final GitHubSCMNavigatorContext gitHubSCMNavigatorContext = new GitHubSCMNavigatorContext().withTraits(traits);
        if (!gitHubSCMNavigatorContext.getTopics().isEmpty()) {
            return StringUtils.defaultIfBlank(apiUri, GitHubSCMSource.GITHUB_URL)
                    + "::"
                    + repoOwner
                    + "::"
                    + String.join("::", gitHubSCMNavigatorContext.getTopics());
        }
        return StringUtils.defaultIfBlank(apiUri, GitHubSCMSource.GITHUB_URL) + "::" + repoOwner;
    }

    /** {@inheritDoc} */
    @Override
    public void visitSources(SCMSourceObserver observer) throws IOException, InterruptedException {
        Set<String> includes = observer.getIncludes();
        if (includes != null && includes.size() == 1) {
            // optimize for the single source case
            visitSource(includes.iterator().next(), observer);
            return;
        }
        TaskListener listener = observer.getListener();

        // Input data validation
        if (repoOwner.isEmpty()) {
            throw new AbortException("Must specify user or organization");
        }

        StandardCredentials credentials =
                Connector.lookupScanCredentials((Item) observer.getContext(), apiUri, credentialsId, repoOwner);

        // Github client and validation
        GitHub github = Connector.connect(apiUri, credentials);
        try {
            Connector.checkConnectionValidity(apiUri, listener, credentials, github);
            Connector.configureLocalRateLimitChecker(listener, github);

            // Input data validation
            if (credentials != null && !isCredentialValid(github)) {
                String message = String.format(
                        "Invalid scan credentials %s to connect to %s, skipping",
                        CredentialsNameProvider.name(credentials),
                        apiUri == null ? GitHubSCMSource.GITHUB_URL : apiUri);
                throw new AbortException(message);
            }

            GitHubSCMNavigatorContext gitHubSCMNavigatorContext =
                    new GitHubSCMNavigatorContext().withTraits(getTraits());

            try (GitHubSCMNavigatorRequest request = gitHubSCMNavigatorContext.newRequest(this, observer)) {
                SourceFactory sourceFactory = new SourceFactory(request);
                WitnessImpl witness = new WitnessImpl(listener);

                boolean githubAppAuthentication = credentials instanceof GitHubAppCredentials;
                if (github.isAnonymous()) {
                    listener.getLogger()
                            .format(
                                    "Connecting to %s with no credentials, anonymous access%n",
                                    apiUri == null ? GitHubSCMSource.GITHUB_URL : apiUri);
                } else if (!githubAppAuthentication) {
                    GHMyself myself;
                    try {
                        // Requires an authenticated access
                        myself = github.getMyself();
                    } catch (RateLimitExceededException rle) {
                        throw new AbortException(rle.getMessage());
                    }
                    if (myself != null && repoOwner.equalsIgnoreCase(myself.getLogin())) {
                        listener.getLogger()
                                .println(GitHubConsoleNote.create(
                                        System.currentTimeMillis(),
                                        String.format("Looking up repositories of myself %s", repoOwner)));
                        final Iterable<GHRepository> repositories;
                        if (!gitHubSCMNavigatorContext.getTopics().isEmpty()) {
                            listener.getLogger()
                                    .println(GitHubConsoleNote.create(
                                            System.currentTimeMillis(),
                                            String.format(
                                                    "Looking up repositories for topics: '%s'",
                                                    gitHubSCMNavigatorContext.getTopics())));
                            repositories = searchRepositories(github, gitHubSCMNavigatorContext);
                        } else {
                            repositories = myself.listRepositories(100);
                        }

                        for (GHRepository repo : repositories) {
                            if (!repoOwner.equals(repo.getOwnerName())) {
                                continue; // ignore repos in other orgs when using GHMyself
                            }

                            if (repo.isArchived() && gitHubSCMNavigatorContext.isExcludeArchivedRepositories()) {
                                witness.record(repo.getName(), false);
                                listener.getLogger()
                                        .println(GitHubConsoleNote.create(
                                                System.currentTimeMillis(),
                                                String.format(
                                                        "Skipping repository %s because it is archived",
                                                        repo.getName())));

                            } else if (!gitHubSCMNavigatorContext.getTopics().isEmpty()
                                    && !repo.listTopics().containsAll(gitHubSCMNavigatorContext.getTopics())) {
                                // exclude repositories which are missing one or more of the specified topics
                                witness.record(repo.getName(), false);
                                listener.getLogger()
                                        .println(GitHubConsoleNote.create(
                                                System.currentTimeMillis(),
                                                String.format(
                                                        "Skipping repository %s because it is missing one or more of the following topics: '%s'",
                                                        repo.getName(), gitHubSCMNavigatorContext.getTopics())));
                            } else if (!repo.isPrivate() && gitHubSCMNavigatorContext.isExcludePublicRepositories()) {
                                witness.record(repo.getName(), false);
                                listener.getLogger()
                                        .println(GitHubConsoleNote.create(
                                                System.currentTimeMillis(),
                                                String.format(
                                                        "Skipping repository %s because it is public",
                                                        repo.getName())));
                            } else if (repo.isPrivate() && gitHubSCMNavigatorContext.isExcludePrivateRepositories()) {
                                witness.record(repo.getName(), false);
                                listener.getLogger()
                                        .println(GitHubConsoleNote.create(
                                                System.currentTimeMillis(),
                                                String.format(
                                                        "Skipping repository %s because it is private",
                                                        repo.getName())));
                            } else if (gitHubSCMNavigatorContext.isExcludeForkedRepositories()
                                    && repo.getSource() != null) {
                                witness.record(repo.getName(), false);
                                listener.getLogger()
                                        .println(GitHubConsoleNote.create(
                                                System.currentTimeMillis(),
                                                String.format(
                                                        "Skipping repository %s because it is a fork",
                                                        repo.getName())));
                            } else if (request.process(repo.getName(), sourceFactory, null, witness)) {
                                listener.getLogger()
                                        .println(GitHubConsoleNote.create(
                                                System.currentTimeMillis(),
                                                String.format(
                                                        "%d repositories were processed (query completed)",
                                                        witness.getCount())));
                            }
                        }
                        listener.getLogger()
                                .println(GitHubConsoleNote.create(
                                        System.currentTimeMillis(),
                                        String.format("%d repositories were processed", witness.getCount())));
                        return;
                    }
                }
                GHOrganization org = getGhOrganization(github);
                if (org != null && repoOwner.equalsIgnoreCase(org.getLogin())) {
                    listener.getLogger()
                            .println(GitHubConsoleNote.create(
                                    System.currentTimeMillis(),
                                    String.format("Looking up repositories of organization %s", repoOwner)));
                    final Iterable<GHRepository> repositories;
                    if (StringUtils.isNotBlank(gitHubSCMNavigatorContext.getTeamSlug())) {
                        // get repositories for selected team
                        listener.getLogger()
                                .println(GitHubConsoleNote.create(
                                        System.currentTimeMillis(),
                                        String.format(
                                                "Looking up repositories for team %s",
                                                gitHubSCMNavigatorContext.getTeamSlug())));
                        repositories = org.getTeamBySlug(gitHubSCMNavigatorContext.getTeamSlug())
                                .listRepositories()
                                .withPageSize(100);
                    } else if (!gitHubSCMNavigatorContext.getTopics().isEmpty()) {
                        listener.getLogger()
                                .println(GitHubConsoleNote.create(
                                        System.currentTimeMillis(),
                                        String.format(
                                                "Looking up repositories for topics: '%s'",
                                                gitHubSCMNavigatorContext.getTopics())));
                        repositories = searchRepositories(github, gitHubSCMNavigatorContext);
                    } else {
                        repositories = org.listRepositories(100);
                    }
                    for (GHRepository repo : repositories) {
                        if (repo.isArchived() && gitHubSCMNavigatorContext.isExcludeArchivedRepositories()) {
                            // exclude archived repositories
                            witness.record(repo.getName(), false);
                            listener.getLogger()
                                    .println(GitHubConsoleNote.create(
                                            System.currentTimeMillis(),
                                            String.format(
                                                    "Skipping repository %s because it is archived", repo.getName())));
                        } else if (!gitHubSCMNavigatorContext.getTopics().isEmpty()
                                && !repo.listTopics().containsAll(gitHubSCMNavigatorContext.getTopics())) {
                            // exclude repositories which are missing one or more of the specified topics
                            witness.record(repo.getName(), false);
                            listener.getLogger()
                                    .println(GitHubConsoleNote.create(
                                            System.currentTimeMillis(),
                                            String.format(
                                                    "Skipping repository %s because it is missing one or more of the following topics: '%s'",
                                                    repo.getName(), gitHubSCMNavigatorContext.getTopics())));

                        } else if (!repo.isPrivate() && gitHubSCMNavigatorContext.isExcludePublicRepositories()) {
                            witness.record(repo.getName(), false);
                            listener.getLogger()
                                    .println(GitHubConsoleNote.create(
                                            System.currentTimeMillis(),
                                            String.format(
                                                    "Skipping repository %s because it is public", repo.getName())));

                        } else if (repo.isPrivate() && gitHubSCMNavigatorContext.isExcludePrivateRepositories()) {
                            witness.record(repo.getName(), false);
                            listener.getLogger()
                                    .println(GitHubConsoleNote.create(
                                            System.currentTimeMillis(),
                                            String.format(
                                                    "Skipping repository %s because it is private", repo.getName())));

                        } else if (gitHubSCMNavigatorContext.isExcludeForkedRepositories()
                                && repo.getSource() != null) {
                            witness.record(repo.getName(), false);
                            listener.getLogger()
                                    .println(GitHubConsoleNote.create(
                                            System.currentTimeMillis(),
                                            String.format(
                                                    "Skipping repository %s because it is a fork", repo.getName())));
                        } else if (request.process(repo.getName(), sourceFactory, null, witness)) {
                            listener.getLogger()
                                    .println(GitHubConsoleNote.create(
                                            System.currentTimeMillis(),
                                            String.format(
                                                    "%d repositories were processed (query completed)",
                                                    witness.getCount())));
                        }
                    }
                    listener.getLogger()
                            .println(GitHubConsoleNote.create(
                                    System.currentTimeMillis(),
                                    String.format("%d repositories were processed", witness.getCount())));
                    return;
                }

                GHUser user = null;
                try {
                    user = github.getUser(repoOwner);
                } catch (RateLimitExceededException rle) {
                    throw new AbortException(rle.getMessage());
                } catch (FileNotFoundException fnf) {
                    // the user may not exist... ok to ignore
                }
                if (user != null && repoOwner.equalsIgnoreCase(user.getLogin())) {
                    listener.getLogger().format("Looking up repositories of user %s%n%n", repoOwner);
                    for (GHRepository repo : user.listRepositories(100)) {
                        if (repo.isArchived() && gitHubSCMNavigatorContext.isExcludeArchivedRepositories()) {
                            witness.record(repo.getName(), false);
                            listener.getLogger()
                                    .println(GitHubConsoleNote.create(
                                            System.currentTimeMillis(),
                                            String.format(
                                                    "Skipping repository %s because it is archived", repo.getName())));

                        } else if (!gitHubSCMNavigatorContext.getTopics().isEmpty()
                                && !repo.listTopics().containsAll(gitHubSCMNavigatorContext.getTopics())) {
                            // exclude repositories which are missing one or more of the specified topics
                            witness.record(repo.getName(), false);
                            listener.getLogger()
                                    .println(GitHubConsoleNote.create(
                                            System.currentTimeMillis(),
                                            String.format(
                                                    "Skipping repository %s because it is missing one or more of the following topics: '%s'",
                                                    repo.getName(), gitHubSCMNavigatorContext.getTopics())));
                        } else if (gitHubSCMNavigatorContext.isExcludeForkedRepositories()
                                && repo.getSource() != null) {
                            witness.record(repo.getName(), false);
                            listener.getLogger()
                                    .println(GitHubConsoleNote.create(
                                            System.currentTimeMillis(),
                                            String.format(
                                                    "Skipping repository %s because it is a fork", repo.getName())));
                        } else if (request.process(repo.getName(), sourceFactory, null, witness)) {
                            listener.getLogger()
                                    .println(GitHubConsoleNote.create(
                                            System.currentTimeMillis(),
                                            String.format(
                                                    "%d repositories were processed (query completed)",
                                                    witness.getCount())));
                        }
                    }
                    listener.getLogger()
                            .println(GitHubConsoleNote.create(
                                    System.currentTimeMillis(),
                                    String.format("%d repositories were processed", witness.getCount())));
                    return;
                }

                throw new AbortException(
                        repoOwner + " does not correspond to a known GitHub User Account or Organization");
            }
        } finally {
            Connector.release(github);
        }
    }

    private Iterable<GHRepository> searchRepositories(final GitHub github, final GitHubSCMNavigatorContext context) {
        final GHRepositorySearchBuilder ghRepositorySearchBuilder = github.searchRepositories();
        context.getTopics().forEach(ghRepositorySearchBuilder::topic);
        ghRepositorySearchBuilder.org(getRepoOwner());
        if (!context.isExcludeForkedRepositories()) {
            ghRepositorySearchBuilder.q("fork:true");
        }
        return ghRepositorySearchBuilder.list().withPageSize(100);
    }

    private GHOrganization getGhOrganization(final GitHub github) throws IOException {
        try {
            return github.getOrganization(repoOwner);
        } catch (RateLimitExceededException rle) {
            throw new AbortException(rle.getMessage());
        } catch (FileNotFoundException fnf) {
            // may be an user... ok to ignore
        }
        return null;
    }

    /** {@inheritDoc} */
    @Override
    public void visitSource(String sourceName, SCMSourceObserver observer) throws IOException, InterruptedException {
        TaskListener listener = observer.getListener();

        // Input data validation
        if (repoOwner.isEmpty()) {
            throw new AbortException("Must specify user or organization");
        }

        StandardCredentials credentials =
                Connector.lookupScanCredentials((Item) observer.getContext(), apiUri, credentialsId, repoOwner);

        // Github client and validation
        GitHub github;
        try {
            github = Connector.connect(apiUri, credentials);
        } catch (HttpException e) {
            throw new AbortException(e.getMessage());
        }

        try {
            // Input data validation
            if (credentials != null && !isCredentialValid(github)) {
                String message = String.format(
                        "Invalid scan credentials %s to connect to %s, skipping",
                        CredentialsNameProvider.name(credentials),
                        apiUri == null ? GitHubSCMSource.GITHUB_URL : apiUri);
                throw new AbortException(message);
            }

            GitHubSCMNavigatorContext gitHubSCMNavigatorContext = new GitHubSCMNavigatorContext().withTraits(traits);

            try (GitHubSCMNavigatorRequest request = gitHubSCMNavigatorContext.newRequest(this, observer)) {
                SourceFactory sourceFactory = new SourceFactory(request);
                WitnessImpl witness = new WitnessImpl(listener);

                boolean githubAppAuthentication = credentials instanceof GitHubAppCredentials;
                if (github.isAnonymous()) {
                    listener.getLogger()
                            .format(
                                    "Connecting to %s with no credentials, anonymous access%n",
                                    apiUri == null ? GitHubSCMSource.GITHUB_URL : apiUri);
                } else if (!githubAppAuthentication) {
                    listener.getLogger()
                            .format(
                                    "Connecting to %s using %s%n",
                                    apiUri == null ? GitHubSCMSource.GITHUB_URL : apiUri,
                                    CredentialsNameProvider.name(credentials));
                    GHMyself myself;
                    try {
                        // Requires an authenticated access
                        myself = github.getMyself();
                    } catch (RateLimitExceededException rle) {
                        throw new AbortException(rle.getMessage());
                    }
                    if (myself != null && repoOwner.equalsIgnoreCase(myself.getLogin())) {
                        listener.getLogger().format("Looking up %s repository of myself %s%n%n", sourceName, repoOwner);
                        GHRepository repo = myself.getRepository(sourceName);
                        if (repo != null && repo.getOwnerName().equals(repoOwner)) {

                            if (repo.isArchived() && gitHubSCMNavigatorContext.isExcludeArchivedRepositories()) {
                                witness.record(repo.getName(), false);
                                listener.getLogger()
                                        .println(GitHubConsoleNote.create(
                                                System.currentTimeMillis(),
                                                String.format(
                                                        "Skipping repository %s because it is archived",
                                                        repo.getName())));

                            } else if (!gitHubSCMNavigatorContext.getTopics().isEmpty()
                                    && !repo.listTopics().containsAll(gitHubSCMNavigatorContext.getTopics())) {
                                // exclude repositories which are missing one or more of the specified topics
                                witness.record(repo.getName(), false);
                                listener.getLogger()
                                        .println(GitHubConsoleNote.create(
                                                System.currentTimeMillis(),
                                                String.format(
                                                        "Skipping repository %s because it is missing one or more of the following topics: '%s'",
                                                        repo.getName(), gitHubSCMNavigatorContext.getTopics())));
                            } else if (!repo.isPrivate() && gitHubSCMNavigatorContext.isExcludePublicRepositories()) {
                                witness.record(repo.getName(), false);
                                listener.getLogger()
                                        .println(GitHubConsoleNote.create(
                                                System.currentTimeMillis(),
                                                String.format(
                                                        "Skipping repository %s because it is public",
                                                        repo.getName())));
                            } else if (repo.isPrivate() && gitHubSCMNavigatorContext.isExcludePrivateRepositories()) {
                                witness.record(repo.getName(), false);
                                listener.getLogger()
                                        .println(GitHubConsoleNote.create(
                                                System.currentTimeMillis(),
                                                String.format(
                                                        "Skipping repository %s because it is private",
                                                        repo.getName())));

                            } else if (gitHubSCMNavigatorContext.isExcludeForkedRepositories()
                                    && repo.getSource() != null) {
                                witness.record(repo.getName(), false);
                                listener.getLogger()
                                        .println(GitHubConsoleNote.create(
                                                System.currentTimeMillis(),
                                                String.format(
                                                        "Skipping repository %s because it is a fork",
                                                        repo.getName())));
                            } else if (request.process(repo.getName(), sourceFactory, null, witness)) {
                                listener.getLogger()
                                        .println(GitHubConsoleNote.create(
                                                System.currentTimeMillis(),
                                                String.format(
                                                        "%d repositories were processed (query completed)",
                                                        witness.getCount())));
                            }
                        }
                        listener.getLogger()
                                .println(GitHubConsoleNote.create(
                                        System.currentTimeMillis(),
                                        String.format("%d repositories were processed", witness.getCount())));
                        return;
                    }
                }

                GHOrganization org = getGhOrganization(github);
                if (org != null && repoOwner.equalsIgnoreCase(org.getLogin())) {
                    listener.getLogger()
                            .format("Looking up %s repository of organization %s%n%n", sourceName, repoOwner);
                    GHRepository repo = org.getRepository(sourceName);
                    if (repo != null) {

                        if (repo.isArchived() && gitHubSCMNavigatorContext.isExcludeArchivedRepositories()) {
                            witness.record(repo.getName(), false);
                            listener.getLogger()
                                    .println(GitHubConsoleNote.create(
                                            System.currentTimeMillis(),
                                            String.format(
                                                    "Skipping repository %s because it is archived", repo.getName())));

                        } else if (!gitHubSCMNavigatorContext.getTopics().isEmpty()
                                && !repo.listTopics().containsAll(gitHubSCMNavigatorContext.getTopics())) {
                            // exclude repositories which are missing one or more of the specified topics
                            witness.record(repo.getName(), false);
                            listener.getLogger()
                                    .println(GitHubConsoleNote.create(
                                            System.currentTimeMillis(),
                                            String.format(
                                                    "Skipping repository %s because it is missing one or more of the following topics: '%s'",
                                                    repo.getName(), gitHubSCMNavigatorContext.getTopics())));
                        } else if (StringUtils.isNotBlank(gitHubSCMNavigatorContext.getTeamSlug())
                                && !isRepositoryVisibleToTeam(org, repo, gitHubSCMNavigatorContext.getTeamSlug())) {
                            listener.getLogger()
                                    .println(GitHubConsoleNote.create(
                                            System.currentTimeMillis(),
                                            String.format(
                                                    "Skipping repository %s because it is not in team %s",
                                                    repo.getName(), gitHubSCMNavigatorContext.getTeamSlug())));
                        } else if (!repo.isPrivate() && gitHubSCMNavigatorContext.isExcludePublicRepositories()) {
                            witness.record(repo.getName(), false);
                            listener.getLogger()
                                    .println(GitHubConsoleNote.create(
                                            System.currentTimeMillis(),
                                            String.format(
                                                    "Skipping repository %s because it is public", repo.getName())));
                        } else if (repo.isPrivate() && gitHubSCMNavigatorContext.isExcludePrivateRepositories()) {
                            witness.record(repo.getName(), false);
                            listener.getLogger()
                                    .println(GitHubConsoleNote.create(
                                            System.currentTimeMillis(),
                                            String.format(
                                                    "Skipping repository %s because it is private", repo.getName())));
                        } else if (gitHubSCMNavigatorContext.isExcludeForkedRepositories()
                                && repo.getSource() != null) {
                            witness.record(repo.getName(), false);
                            listener.getLogger()
                                    .println(GitHubConsoleNote.create(
                                            System.currentTimeMillis(),
                                            String.format(
                                                    "Skipping repository %s because it is a fork", repo.getName())));

                        } else if (request.process(repo.getName(), sourceFactory, null, witness)) {
                            listener.getLogger()
                                    .println(GitHubConsoleNote.create(
                                            System.currentTimeMillis(),
                                            String.format(
                                                    "%d repositories were processed (query completed)",
                                                    witness.getCount())));
                        }
                    }
                    listener.getLogger()
                            .println(GitHubConsoleNote.create(
                                    System.currentTimeMillis(),
                                    String.format("%d repositories were processed", witness.getCount())));
                    return;
                }

                GHUser user = null;
                try {
                    user = github.getUser(repoOwner);
                } catch (RateLimitExceededException rle) {
                    throw new AbortException(rle.getMessage());
                } catch (FileNotFoundException fnf) {
                    // the user may not exist... ok to ignore
                }
                if (user != null && repoOwner.equalsIgnoreCase(user.getLogin())) {
                    listener.getLogger().format("Looking up %s repository of user %s%n%n", sourceName, repoOwner);
                    GHRepository repo = user.getRepository(sourceName);
                    if (repo != null) {

                        if (repo.isArchived() && gitHubSCMNavigatorContext.isExcludeArchivedRepositories()) {
                            witness.record(repo.getName(), false);
                            listener.getLogger()
                                    .println(GitHubConsoleNote.create(
                                            System.currentTimeMillis(),
                                            String.format(
                                                    "Skipping repository %s because it is archived", repo.getName())));

                        } else if (!gitHubSCMNavigatorContext.getTopics().isEmpty()
                                && !repo.listTopics().containsAll(gitHubSCMNavigatorContext.getTopics())) {
                            // exclude repositories which are missing one or more of the specified topics
                            witness.record(repo.getName(), false);
                            listener.getLogger()
                                    .println(GitHubConsoleNote.create(
                                            System.currentTimeMillis(),
                                            String.format(
                                                    "Skipping repository %s because it is missing one or more of the following topics: '%s'",
                                                    repo.getName(), gitHubSCMNavigatorContext.getTopics())));
                        } else if (!repo.isPrivate() && gitHubSCMNavigatorContext.isExcludePublicRepositories()) {
                            witness.record(repo.getName(), false);
                            listener.getLogger()
                                    .println(GitHubConsoleNote.create(
                                            System.currentTimeMillis(),
                                            String.format(
                                                    "Skipping repository %s because it is public", repo.getName())));
                        } else if (repo.isPrivate() && gitHubSCMNavigatorContext.isExcludePrivateRepositories()) {
                            witness.record(repo.getName(), false);
                            listener.getLogger()
                                    .println(GitHubConsoleNote.create(
                                            System.currentTimeMillis(),
                                            String.format(
                                                    "Skipping repository %s because it is private", repo.getName())));

                        } else if (gitHubSCMNavigatorContext.isExcludeForkedRepositories()
                                && repo.getSource() != null) {
                            witness.record(repo.getName(), false);
                            listener.getLogger()
                                    .println(GitHubConsoleNote.create(
                                            System.currentTimeMillis(),
                                            String.format(
                                                    "Skipping repository %s because it is a fork", repo.getName())));

                        } else if (request.process(repo.getName(), sourceFactory, null, witness)) {
                            listener.getLogger()
                                    .println(GitHubConsoleNote.create(
                                            System.currentTimeMillis(),
                                            String.format(
                                                    "%d repositories were processed (query completed)",
                                                    witness.getCount())));
                        }
                    }
                    listener.getLogger()
                            .println(GitHubConsoleNote.create(
                                    System.currentTimeMillis(),
                                    String.format("%d repositories were processed", witness.getCount())));
                    return;
                }

                throw new AbortException(
                        repoOwner + " does not correspond to a known GitHub User Account or Organization");
            }
        } finally {
            Connector.release(github);
        }
    }

    private boolean isRepositoryVisibleToTeam(GHOrganization org, GHRepository repo, String teamSlug)
            throws IOException {
        final Iterable<GHRepository> repositories =
                org.getTeamBySlug(teamSlug).listRepositories().withPageSize(100);
        for (GHRepository item : repositories) {
            if (repo.getFullName().equals(item.getFullName())) {
                return true;
            }
        }
        return false;
    }

    /** {@inheritDoc} */
    @NonNull
    @Override
    public List<Action> retrieveActions(
            @NonNull SCMNavigatorOwner owner, @CheckForNull SCMNavigatorEvent event, @NonNull TaskListener listener)
            throws IOException, InterruptedException {
        // TODO when we have support for trusted events, use the details from event if event was from
        // trusted source
        listener.getLogger().printf("Looking up details of %s...%n", getRepoOwner());
        List<Action> result = new ArrayList<>();
        String apiUri = Util.fixEmptyAndTrim(getApiUri());
        StandardCredentials credentials =
                Connector.lookupScanCredentials((Item) owner, getApiUri(), credentialsId, repoOwner);
        GitHub hub = Connector.connect(getApiUri(), credentials);
        boolean privateMode = determinePrivateMode(apiUri);
        try {
            Connector.configureLocalRateLimitChecker(listener, hub);
            GHUser u = hub.getUser(getRepoOwner());
            String objectUrl = u.getHtmlUrl() == null ? null : u.getHtmlUrl().toExternalForm();
            result.add(new ObjectMetadataAction(Util.fixEmpty(u.getName()), null, objectUrl));
            if (privateMode) {
                result.add(new GitHubOrgMetadataAction((String) null));
            } else {
                result.add(new GitHubOrgMetadataAction(u));
            }
            result.add(new GitHubLink("icon-github-logo", u.getHtmlUrl()));
            if (objectUrl == null) {
                listener.getLogger().println("Organization URL: unspecified");
            } else {
                listener.getLogger()
                        .printf(
                                "Organization URL: %s%n",
                                HyperlinkNote.encodeTo(objectUrl, StringUtils.defaultIfBlank(u.getName(), objectUrl)));
            }
            return result;
        } finally {
            Connector.release(hub);
        }
    }

    private static boolean determinePrivateMode(String apiUri) {
        if (apiUri == null || apiUri.equals(GitHubServerConfig.GITHUB_URL)) {
            return false;
        }
        try {
            GitHub.connectToEnterpriseAnonymously(apiUri).checkApiUrlValidity();
        } catch (MalformedURLException e) {
            // URL is bogus so there is never going to be an avatar - or anything else come to think of it
            return true;
        } catch (IOException e) {
            if (e.getMessage().contains("private mode enabled")) {
                return true;
            }
        }
        return false;
    }

    /** {@inheritDoc} */
    @Override
    public void afterSave(@NonNull SCMNavigatorOwner owner) {
        GitHubWebHook.get().registerHookFor(owner);
        try {
            // FIXME MINOR HACK ALERT
            StandardCredentials credentials =
                    Connector.lookupScanCredentials((Item) owner, getApiUri(), credentialsId, repoOwner);
            GitHub hub = Connector.connect(getApiUri(), credentials);
            try {
                GitHubOrgWebHook.register(hub, repoOwner);
            } finally {
                Connector.release(hub);
            }
        } catch (IOException e) {
            DescriptorImpl.LOGGER.log(Level.WARNING, e.getMessage(), e);
        }
    }

    @Symbol("github")
    @Extension
    public static class DescriptorImpl extends SCMNavigatorDescriptor implements IconSpec {

        private static final Logger LOGGER = Logger.getLogger(DescriptorImpl.class.getName());

        @Deprecated
        @Restricted(DoNotUse.class)
        @RestrictedSince("2.2.0")
        public static final String defaultIncludes = "*";

        @Deprecated
        @Restricted(DoNotUse.class)
        @RestrictedSince("2.2.0")
        public static final String defaultExcludes = "";

        public static final String SAME = GitHubSCMSource.DescriptorImpl.SAME;

        @Deprecated
        @Restricted(DoNotUse.class)
        @RestrictedSince("2.2.0")
        public static final boolean defaultBuildOriginBranch = true;

        @Deprecated
        @Restricted(DoNotUse.class)
        @RestrictedSince("2.2.0")
        public static final boolean defaultBuildOriginBranchWithPR = true;

        @Deprecated
        @Restricted(DoNotUse.class)
        @RestrictedSince("2.2.0")
        public static final boolean defaultBuildOriginPRMerge = false;

        @Deprecated
        @Restricted(DoNotUse.class)
        @RestrictedSince("2.2.0")
        public static final boolean defaultBuildOriginPRHead = false;

        @Deprecated
        @Restricted(DoNotUse.class)
        @RestrictedSince("2.2.0")
        public static final boolean defaultBuildForkPRMerge = false;

        @Deprecated
        @Restricted(DoNotUse.class)
        @RestrictedSince("2.2.0")
        public static final boolean defaultBuildForkPRHead = false;

        @Inject
        private GitHubSCMSource.DescriptorImpl delegate;

        /** {@inheritDoc} */
        @Override
        public String getPronoun() {
            return Messages.GitHubSCMNavigator_Pronoun();
        }

        /** {@inheritDoc} */
        @Override
        public String getDisplayName() {
            return Messages.GitHubSCMNavigator_DisplayName();
        }

        /** {@inheritDoc} */
        @Override
        public String getDescription() {
            return Messages.GitHubSCMNavigator_Description();
        }

        /** {@inheritDoc} */
        @Override
        public String getIconFilePathPattern() {
            return "plugin/github-branch-source/images/github-scmnavigator.svg";
        }

        /** {@inheritDoc} */
        @Override
        public String getIconClassName() {
            return "icon-github-scm-navigator";
        }

        /** {@inheritDoc} */
        @SuppressWarnings("unchecked")
        @Override
        public SCMNavigator newInstance(String name) {
            GitHubSCMNavigator navigator = new GitHubSCMNavigator(name);
            navigator.setTraits(getTraitsDefaults());
            navigator.setApiUri(GitHubServerConfig.GITHUB_URL);
            return navigator;
        }

        /** {@inheritDoc} */
        @NonNull
        @Override
        protected SCMSourceCategory[] createCategories() {
            return new SCMSourceCategory[] {
                new UncategorizedSCMSourceCategory(Messages._GitHubSCMNavigator_UncategorizedCategory())
                // TODO add support for forks
            };
        }

        /**
         * Validates the selected credentials.
         *
         * @param context the context.
         * @param apiUri the end-point.
         * @param credentialsId the credentials.
         * @return validation results.
         * @since 2.2.0
         */
        @RequirePOST
        @Restricted(NoExternalUse.class) // stapler
        public FormValidation doCheckCredentialsId(
                @CheckForNull @AncestorInPath Item context,
                @QueryParameter String apiUri,
                @QueryParameter String credentialsId,
                @QueryParameter String repoOwner) {
            return Connector.checkScanCredentials(context, apiUri, credentialsId, repoOwner);
        }

        /**
         * Populates the drop-down list of credentials.
         *
         * @param context the context.
         * @param apiUri the end-point.
         * @param credentialsId the existing selection;
         * @return the drop-down list.
         * @since 2.2.0
         */
        @Restricted(NoExternalUse.class) // stapler
        public ListBoxModel doFillCredentialsIdItems(
                @CheckForNull @AncestorInPath Item context,
                @QueryParameter String apiUri,
                @QueryParameter String credentialsId) {
            if (context == null
                    ? !Jenkins.get().hasPermission(Jenkins.ADMINISTER)
                    : !context.hasPermission(Item.EXTENDED_READ)) {
                return new StandardListBoxModel().includeCurrentValue(credentialsId);
            }
            return Connector.listScanCredentials(context, apiUri);
        }

        /**
         * Returns the available GitHub endpoint items.
         *
         * @return the available GitHub endpoint items.
         */
        @Restricted(NoExternalUse.class) // stapler
        @SuppressWarnings("unused") // stapler
        public ListBoxModel doFillApiUriItems() {
            return getPossibleApiUriItems();
        }

        static ListBoxModel getPossibleApiUriItems() {
            ListBoxModel result = new ListBoxModel();
            result.add("GitHub", "");
            for (Endpoint e : GitHubConfiguration.get().getEndpoints()) {
                result.add(
                        e.getName() == null ? e.getApiUri() : e.getName() + " (" + e.getApiUri() + ")", e.getApiUri());
            }
            return result;
        }

        /**
         * Returns {@code true} if there is more than one GitHub endpoint configured, and consequently
         * the UI should provide the ability to select the endpoint.
         *
         * @return {@code true} if there is more than one GitHub endpoint configured.
         */
        @SuppressWarnings("unused") // jelly
        public boolean isApiUriSelectable() {
            return !GitHubConfiguration.get().getEndpoints().isEmpty();
        }

        /**
         * Returns the {@link SCMTraitDescriptor} instances grouped into categories.
         *
         * @return the categorized list of {@link SCMTraitDescriptor} instances.
         * @since 2.2.0
         */
        @SuppressWarnings("unused") // jelly
        public List<NamedArrayList<? extends SCMTraitDescriptor<?>>> getTraitsDescriptorLists() {
            GitHubSCMSource.DescriptorImpl sourceDescriptor =
                    Jenkins.get().getDescriptorByType(GitHubSCMSource.DescriptorImpl.class);
            List<SCMTraitDescriptor<?>> all = new ArrayList<>();
            all.addAll(SCMNavigatorTrait._for(this, GitHubSCMNavigatorContext.class, GitHubSCMSourceBuilder.class));
            all.addAll(SCMSourceTrait._for(sourceDescriptor, GitHubSCMSourceContext.class, null));
            all.addAll(SCMSourceTrait._for(sourceDescriptor, null, GitHubSCMBuilder.class));
            Set<SCMTraitDescriptor<?>> dedup = new HashSet<>();
            for (Iterator<SCMTraitDescriptor<?>> iterator = all.iterator(); iterator.hasNext(); ) {
                SCMTraitDescriptor<?> d = iterator.next();
                if (dedup.contains(d) || d instanceof GitBrowserSCMSourceTrait.DescriptorImpl) {
                    // remove any we have seen already and ban the browser configuration as it will always be
                    // github
                    iterator.remove();
                } else {
                    dedup.add(d);
                }
            }
            List<NamedArrayList<? extends SCMTraitDescriptor<?>>> result = new ArrayList<>();
            NamedArrayList.select(
                    all,
                    "Repositories",
                    new NamedArrayList.Predicate<SCMTraitDescriptor<?>>() {
                        @Override
                        public boolean test(SCMTraitDescriptor<?> scmTraitDescriptor) {
                            return scmTraitDescriptor instanceof SCMNavigatorTraitDescriptor;
                        }
                    },
                    true,
                    result);
            NamedArrayList.select(
                    all,
                    Messages.GitHubSCMNavigator_withinRepository(),
                    NamedArrayList.anyOf(
                            NamedArrayList.withAnnotation(Discovery.class),
                            NamedArrayList.withAnnotation(Selection.class)),
                    true,
                    result);
            NamedArrayList.select(all, Messages.GitHubSCMNavigator_general(), null, true, result);
            return result;
        }

        @SuppressWarnings("unused") // jelly
        @NonNull
        public List<SCMTrait<? extends SCMTrait<?>>> getTraitsDefaults() {
            return new ArrayList<>(delegate.getTraitsDefaults());
        }

        static {
            IconSet.icons.addIcon(new Icon(
                    "icon-github-scm-navigator icon-sm",
                    "plugin/github-branch-source/images/svgs/github-scmnavigator.svg",
                    Icon.ICON_SMALL_STYLE));
            IconSet.icons.addIcon(new Icon(
                    "icon-github-scm-navigator icon-md",
                    "plugin/github-branch-source/images/svgs/github-scmnavigator.svg",
                    Icon.ICON_MEDIUM_STYLE));
            IconSet.icons.addIcon(new Icon(
                    "icon-github-scm-navigator icon-lg",
                    "plugin/github-branch-source/images/svgs/github-scmnavigator.svg",
                    Icon.ICON_LARGE_STYLE));
            IconSet.icons.addIcon(new Icon(
                    "icon-github-scm-navigator icon-xlg",
                    "plugin/github-branch-source/images/svgs/github-scmnavigator.svg",
                    Icon.ICON_XLARGE_STYLE));

            IconSet.icons.addIcon(new Icon(
                    "icon-github-logo icon-sm",
                    "plugin/github-branch-source/images/svgs/sprite-github.svg#github-logo",
                    Icon.ICON_SMALL_STYLE,
                    IconFormat.EXTERNAL_SVG_SPRITE));
            IconSet.icons.addIcon(new Icon(
                    "icon-github-logo icon-md",
                    "plugin/github-branch-source/images/svgs/sprite-github.svg#github-logo",
                    Icon.ICON_MEDIUM_STYLE,
                    IconFormat.EXTERNAL_SVG_SPRITE));
            IconSet.icons.addIcon(new Icon(
                    "icon-github-logo icon-lg",
                    "plugin/github-branch-source/images/svgs/sprite-github.svg#github-logo",
                    Icon.ICON_LARGE_STYLE,
                    IconFormat.EXTERNAL_SVG_SPRITE));
            IconSet.icons.addIcon(new Icon(
                    "icon-github-logo icon-xlg",
                    "plugin/github-branch-source/images/svgs/sprite-github.svg#github-logo",
                    Icon.ICON_XLARGE_STYLE,
                    IconFormat.EXTERNAL_SVG_SPRITE));

            IconSet.icons.addIcon(new Icon(
                    "icon-github-repo icon-sm",
                    "plugin/github-branch-source/images/svgs/sprite-github.svg#github-repo",
                    Icon.ICON_SMALL_STYLE,
                    IconFormat.EXTERNAL_SVG_SPRITE));
            IconSet.icons.addIcon(new Icon(
                    "icon-github-repo icon-md",
                    "plugin/github-branch-source/images/svgs/sprite-github.svg#github-repo",
                    Icon.ICON_MEDIUM_STYLE,
                    IconFormat.EXTERNAL_SVG_SPRITE));
            IconSet.icons.addIcon(new Icon(
                    "icon-github-repo icon-lg",
                    "plugin/github-branch-source/images/svgs/sprite-github.svg#github-repo",
                    Icon.ICON_LARGE_STYLE,
                    IconFormat.EXTERNAL_SVG_SPRITE));
            IconSet.icons.addIcon(new Icon(
                    "icon-github-repo icon-xlg",
                    "plugin/github-branch-source/images/svgs/sprite-github.svg#github-repo",
                    Icon.ICON_XLARGE_STYLE,
                    IconFormat.EXTERNAL_SVG_SPRITE));

            IconSet.icons.addIcon(new Icon(
                    "icon-github-branch icon-sm",
                    "plugin/github-branch-source/images/svgs/sprite-github.svg#git-branch",
                    Icon.ICON_SMALL_STYLE,
                    IconFormat.EXTERNAL_SVG_SPRITE));
            IconSet.icons.addIcon(new Icon(
                    "icon-github-branch icon-md",
                    "plugin/github-branch-source/images/svgs/sprite-github.svg#git-branch",
                    Icon.ICON_MEDIUM_STYLE,
                    IconFormat.EXTERNAL_SVG_SPRITE));
            IconSet.icons.addIcon(new Icon(
                    "icon-github-branch icon-lg",
                    "plugin/github-branch-source/images/svgs/sprite-github.svg#git-branch",
                    Icon.ICON_LARGE_STYLE,
                    IconFormat.EXTERNAL_SVG_SPRITE));
            IconSet.icons.addIcon(new Icon(
                    "icon-github-branch icon-xlg",
                    "plugin/github-branch-source/images/svgs/sprite-github.svg#git-branch",
                    Icon.ICON_XLARGE_STYLE,
                    IconFormat.EXTERNAL_SVG_SPRITE));
        }
    }

    /** A {@link SCMNavigatorRequest.Witness} that counts how many sources have been observed. */
    private static class WitnessImpl implements SCMNavigatorRequest.Witness {
        /** The count of repositories matches. */
        @GuardedBy("this")
        private int count;
        /** The listener to log to. */
        @NonNull
        private final TaskListener listener;

        /**
         * Constructor.
         *
         * @param listener the listener to log to.
         */
        public WitnessImpl(@NonNull TaskListener listener) {
            this.listener = listener;
        }

        /** {@inheritDoc} */
        @Override
        public void record(@NonNull String name, boolean isMatch) {
            if (isMatch) {
                listener.getLogger().format("Proposing %s%n", name);
                synchronized (this) {
                    count++;
                }
            } else {
                listener.getLogger().format("Ignoring %s%n", name);
            }
        }

        /**
         * Returns the count of repositories matches.
         *
         * @return the count of repositories matches.
         */
        public synchronized int getCount() {
            return count;
        }
    }

    /** Our {@link SCMNavigatorRequest.SourceLambda}. */
    private class SourceFactory implements SCMNavigatorRequest.SourceLambda {
        /** The request. */
        private final GitHubSCMNavigatorRequest request;

        /**
         * Constructor.
         *
         * @param request the request to decorate {@link SCMSource} instances with.
         */
        public SourceFactory(GitHubSCMNavigatorRequest request) {
            this.request = request;
        }

        /** {@inheritDoc} */
        @NonNull
        @Override
        public SCMSource create(@NonNull String name) {
            return new GitHubSCMSourceBuilder(getId() + "::" + name, apiUri, credentialsId, repoOwner, name)
                    .withRequest(request)
                    .build();
        }
    }
}<|MERGE_RESOLUTION|>--- conflicted
+++ resolved
@@ -110,86 +110,100 @@
 
 public class GitHubSCMNavigator extends SCMNavigator {
 
-<<<<<<< HEAD
   /** The owner of the repositories to navigate. */
-  @NonNull private final String repoOwner;
+  @NonNull
+  private final String repoOwner;
 
   /** The API endpoint for the GitHub server. */
-  @CheckForNull private String apiUri;
+  @CheckForNull
+  private String apiUri;
   /**
    * The credentials to use when accessing {@link #apiUri} (and also the default credentials to use
    * for checking out).
    */
-  @CheckForNull private String credentialsId;
+  @CheckForNull
+  private String credentialsId;
   /** The behavioural traits to apply. */
-  @NonNull private List<SCMTrait<? extends SCMTrait<?>>> traits;
+  @NonNull
+  private List<SCMTrait<? extends SCMTrait<?>>> traits;
 
   /**
    * Legacy configuration field
    *
    * @deprecated use {@link #credentialsId}.
    */
-  @Deprecated private transient String scanCredentialsId;
+  @Deprecated
+  private transient String scanCredentialsId;
   /**
    * Legacy configuration field
    *
    * @deprecated use {@link SSHCheckoutTrait}.
    */
-  @Deprecated private transient String checkoutCredentialsId;
+  @Deprecated
+  private transient String checkoutCredentialsId;
   /**
    * Legacy configuration field
    *
    * @deprecated use {@link RegexSCMSourceFilterTrait}.
    */
-  @Deprecated private transient String pattern;
+  @Deprecated
+  private transient String pattern;
   /**
    * Legacy configuration field
    *
    * @deprecated use {@link WildcardSCMHeadFilterTrait}.
    */
-  @Deprecated private String includes;
+  @Deprecated
+  private String includes;
   /**
    * Legacy configuration field
    *
    * @deprecated use {@link WildcardSCMHeadFilterTrait}.
    */
-  @Deprecated private String excludes;
+  @Deprecated
+  private String excludes;
   /**
    * Legacy configuration field
    *
    * @deprecated use {@link BranchDiscoveryTrait}.
    */
-  @Deprecated private transient Boolean buildOriginBranch;
+  @Deprecated
+  private transient Boolean buildOriginBranch;
   /**
    * Legacy configuration field
    *
    * @deprecated use {@link BranchDiscoveryTrait}.
    */
-  @Deprecated private transient Boolean buildOriginBranchWithPR;
+  @Deprecated
+  private transient Boolean buildOriginBranchWithPR;
   /**
    * Legacy configuration field
    *
    * @deprecated use {@link OriginPullRequestDiscoveryTrait}.
    */
-  @Deprecated private transient Boolean buildOriginPRMerge;
+  @Deprecated
+  private transient Boolean buildOriginPRMerge;
   /**
    * Legacy configuration field
    *
    * @deprecated use {@link OriginPullRequestDiscoveryTrait}.
    */
-  @Deprecated private transient Boolean buildOriginPRHead;
+  @Deprecated
+  private transient Boolean buildOriginPRHead;
   /**
    * Legacy configuration field
    *
    * @deprecated use {@link ForkPullRequestDiscoveryTrait}.
    */
-  @Deprecated private transient Boolean buildForkPRMerge;
+  @Deprecated
+  private transient Boolean buildForkPRMerge;
   /**
    * Legacy configuration field
    *
    * @deprecated use {@link ForkPullRequestDiscoveryTrait}.
    */
-  @Deprecated private transient Boolean buildForkPRHead;
+  @Deprecated
+  private transient Boolean buildForkPRHead;
 
   private static final LoadingCache<String, Boolean> privateModeCache = createPrivateModeCache();
 
@@ -219,18 +233,15 @@
   @Deprecated
   @Restricted(DoNotUse.class)
   @RestrictedSince("2.2.0")
-  public GitHubSCMNavigator(
-      String apiUri, String repoOwner, String scanCredentialsId, String checkoutCredentialsId) {
+  public GitHubSCMNavigator(String apiUri, String repoOwner, String scanCredentialsId, String checkoutCredentialsId) {
     this(repoOwner);
     setCredentialsId(scanCredentialsId);
     setApiUri(apiUri);
     // legacy constructor means legacy defaults
     this.traits = new ArrayList<>();
     this.traits.add(new BranchDiscoveryTrait(true, true));
-    this.traits.add(
-        new ForkPullRequestDiscoveryTrait(
-            EnumSet.of(ChangeRequestCheckoutStrategy.MERGE),
-            new ForkPullRequestDiscoveryTrait.TrustPermission()));
+    this.traits.add(new ForkPullRequestDiscoveryTrait(
+      EnumSet.of(ChangeRequestCheckoutStrategy.MERGE), new ForkPullRequestDiscoveryTrait.TrustPermission()));
     if (!GitHubSCMSource.DescriptorImpl.SAME.equals(checkoutCredentialsId)) {
       traits.add(new SSHCheckoutTrait(checkoutCredentialsId));
     }
@@ -344,598 +355,1155 @@
   /** Use defaults for old settings. */
   @SuppressWarnings("ConstantConditions")
   @SuppressFBWarnings(
-      value = "RCN_REDUNDANT_NULLCHECK_OF_NONNULL_VALUE",
-      justification = "Only non-null after we set them here!")
+    value = "RCN_REDUNDANT_NULLCHECK_OF_NONNULL_VALUE",
+    justification = "Only non-null after we set them here!")
   private Object readResolve() {
     if (scanCredentialsId != null) {
       credentialsId = scanCredentialsId;
-=======
-    /** The owner of the repositories to navigate. */
-    @NonNull
-    private final String repoOwner;
-
-    /** The API endpoint for the GitHub server. */
-    @CheckForNull
-    private String apiUri;
-    /**
-     * The credentials to use when accessing {@link #apiUri} (and also the default credentials to use
-     * for checking out).
-     */
-    @CheckForNull
-    private String credentialsId;
-    /** The behavioural traits to apply. */
-    @NonNull
-    private List<SCMTrait<? extends SCMTrait<?>>> traits;
-
-    /**
-     * Legacy configuration field
-     *
-     * @deprecated use {@link #credentialsId}.
-     */
-    @Deprecated
-    private transient String scanCredentialsId;
-    /**
-     * Legacy configuration field
-     *
-     * @deprecated use {@link SSHCheckoutTrait}.
-     */
-    @Deprecated
-    private transient String checkoutCredentialsId;
-    /**
-     * Legacy configuration field
-     *
-     * @deprecated use {@link RegexSCMSourceFilterTrait}.
-     */
-    @Deprecated
-    private transient String pattern;
-    /**
-     * Legacy configuration field
-     *
-     * @deprecated use {@link WildcardSCMHeadFilterTrait}.
-     */
-    @Deprecated
-    private String includes;
-    /**
-     * Legacy configuration field
-     *
-     * @deprecated use {@link WildcardSCMHeadFilterTrait}.
-     */
-    @Deprecated
-    private String excludes;
-    /**
-     * Legacy configuration field
-     *
-     * @deprecated use {@link BranchDiscoveryTrait}.
-     */
-    @Deprecated
-    private transient Boolean buildOriginBranch;
-    /**
-     * Legacy configuration field
-     *
-     * @deprecated use {@link BranchDiscoveryTrait}.
-     */
-    @Deprecated
-    private transient Boolean buildOriginBranchWithPR;
-    /**
-     * Legacy configuration field
-     *
-     * @deprecated use {@link OriginPullRequestDiscoveryTrait}.
-     */
-    @Deprecated
-    private transient Boolean buildOriginPRMerge;
-    /**
-     * Legacy configuration field
-     *
-     * @deprecated use {@link OriginPullRequestDiscoveryTrait}.
-     */
-    @Deprecated
-    private transient Boolean buildOriginPRHead;
-    /**
-     * Legacy configuration field
-     *
-     * @deprecated use {@link ForkPullRequestDiscoveryTrait}.
-     */
-    @Deprecated
-    private transient Boolean buildForkPRMerge;
-    /**
-     * Legacy configuration field
-     *
-     * @deprecated use {@link ForkPullRequestDiscoveryTrait}.
-     */
-    @Deprecated
-    private transient Boolean buildForkPRHead;
-
-    /**
-     * Constructor.
-     *
-     * @param repoOwner the owner of the repositories to navigate.
-     * @since 2.2.0
-     */
-    @DataBoundConstructor
-    public GitHubSCMNavigator(String repoOwner) {
-        this.repoOwner = StringUtils.defaultString(repoOwner);
-        this.traits = new ArrayList<>();
->>>>>>> fb95d3ad
-    }
-
-    /**
-     * Legacy constructor.
-     *
-     * @param apiUri the API endpoint for the GitHub server.
-     * @param repoOwner the owner of the repositories to navigate.
-     * @param scanCredentialsId the credentials to use when accessing {@link #apiUri} (and also the
-     *     default credentials to use for checking out).
-     * @param checkoutCredentialsId the credentials to use when checking out.
-     * @deprecated use {@link #GitHubSCMNavigator(String)}, {@link #setApiUri(String)}, {@link
-     *     #setCredentialsId(String)} and {@link SSHCheckoutTrait}
-     */
-    @Deprecated
-    @Restricted(DoNotUse.class)
-    @RestrictedSince("2.2.0")
-    public GitHubSCMNavigator(String apiUri, String repoOwner, String scanCredentialsId, String checkoutCredentialsId) {
-        this(repoOwner);
-        setCredentialsId(scanCredentialsId);
-        setApiUri(apiUri);
-        // legacy constructor means legacy defaults
-        this.traits = new ArrayList<>();
-        this.traits.add(new BranchDiscoveryTrait(true, true));
-        this.traits.add(new ForkPullRequestDiscoveryTrait(
-                EnumSet.of(ChangeRequestCheckoutStrategy.MERGE), new ForkPullRequestDiscoveryTrait.TrustPermission()));
-        if (!GitHubSCMSource.DescriptorImpl.SAME.equals(checkoutCredentialsId)) {
-            traits.add(new SSHCheckoutTrait(checkoutCredentialsId));
-        }
-    }
-
-    /**
-     * Gets the API endpoint for the GitHub server.
-     *
-     * @return the API endpoint for the GitHub server.
-     */
-    @CheckForNull
-    public String getApiUri() {
-        return apiUri;
-    }
-
-    /**
-     * Sets the API endpoint for the GitHub server.
-     *
-     * @param apiUri the API endpoint for the GitHub server.
-     * @since 2.2.0
-     */
-    @DataBoundSetter
-    public void setApiUri(String apiUri) {
-        if (isBlank(apiUri)) {
-            this.apiUri = GitHubServerConfig.GITHUB_URL;
+    }
+    if (traits == null) {
+      boolean buildOriginBranch = this.buildOriginBranch == null || this.buildOriginBranch;
+      boolean buildOriginBranchWithPR = this.buildOriginBranchWithPR == null || this.buildOriginBranchWithPR;
+      boolean buildOriginPRMerge = this.buildOriginPRMerge != null && this.buildOriginPRMerge;
+      boolean buildOriginPRHead = this.buildOriginPRHead != null && this.buildOriginPRHead;
+      boolean buildForkPRMerge = this.buildForkPRMerge == null || this.buildForkPRMerge;
+      boolean buildForkPRHead = this.buildForkPRHead != null && this.buildForkPRHead;
+      List<SCMTrait<? extends SCMTrait<?>>> traits = new ArrayList<>();
+      if (buildOriginBranch || buildOriginBranchWithPR) {
+        traits.add(new BranchDiscoveryTrait(buildOriginBranch, buildOriginBranchWithPR));
+      }
+      if (buildOriginPRMerge || buildOriginPRHead) {
+        EnumSet<ChangeRequestCheckoutStrategy> s = EnumSet.noneOf(ChangeRequestCheckoutStrategy.class);
+        if (buildOriginPRMerge) {
+          s.add(ChangeRequestCheckoutStrategy.MERGE);
+        }
+        if (buildOriginPRHead) {
+          s.add(ChangeRequestCheckoutStrategy.HEAD);
+        }
+        traits.add(new OriginPullRequestDiscoveryTrait(s));
+      }
+      if (buildForkPRMerge || buildForkPRHead) {
+        EnumSet<ChangeRequestCheckoutStrategy> s = EnumSet.noneOf(ChangeRequestCheckoutStrategy.class);
+        if (buildForkPRMerge) {
+          s.add(ChangeRequestCheckoutStrategy.MERGE);
+        }
+        if (buildForkPRHead) {
+          s.add(ChangeRequestCheckoutStrategy.HEAD);
+        }
+        traits.add(new ForkPullRequestDiscoveryTrait(s, new ForkPullRequestDiscoveryTrait.TrustPermission()));
+      }
+      if (checkoutCredentialsId != null
+        && !DescriptorImpl.SAME.equals(checkoutCredentialsId)
+        && !checkoutCredentialsId.equals(scanCredentialsId)) {
+        traits.add(new SSHCheckoutTrait(checkoutCredentialsId));
+      }
+      if ((includes != null && !"*".equals(includes)) || (excludes != null && !"".equals(excludes))) {
+        traits.add(new WildcardSCMHeadFilterTrait(
+          StringUtils.defaultIfBlank(includes, "*"), StringUtils.defaultIfBlank(excludes, "")));
+      }
+      if (pattern != null && !".*".equals(pattern)) {
+        traits.add(new RegexSCMSourceFilterTrait(pattern));
+      }
+      this.traits = traits;
+    }
+    if (!StringUtils.equals(apiUri, GitHubConfiguration.normalizeApiUri(apiUri))) {
+      setApiUri(apiUri);
+    }
+    return this;
+  }
+
+  /**
+   * Legacy getter.
+   *
+   * @return {@link #getCredentialsId()}.
+   * @deprecated use {@link #getCredentialsId()}.
+   */
+  @Deprecated
+  @Restricted(DoNotUse.class)
+  @RestrictedSince("2.2.0")
+  @CheckForNull
+  public String getScanCredentialsId() {
+    return credentialsId;
+  }
+
+  /**
+   * Legacy setter.
+   *
+   * @param scanCredentialsId the credentials.
+   * @deprecated use {@link #setCredentialsId(String)}
+   */
+  @Deprecated
+  @Restricted(DoNotUse.class)
+  @RestrictedSince("2.2.0")
+  @DataBoundSetter
+  public void setScanCredentialsId(@CheckForNull String scanCredentialsId) {
+    this.credentialsId = scanCredentialsId;
+  }
+
+  /**
+   * Legacy getter.
+   *
+   * @return {@link WildcardSCMHeadFilterTrait#getIncludes()}
+   * @deprecated use {@link WildcardSCMHeadFilterTrait}.
+   */
+  @Deprecated
+  @Restricted(DoNotUse.class)
+  @RestrictedSince("2.2.0")
+  @NonNull
+  public String getIncludes() {
+    for (SCMTrait<?> trait : traits) {
+      if (trait instanceof WildcardSCMHeadFilterTrait) {
+        return ((WildcardSCMHeadFilterTrait) trait).getIncludes();
+      }
+    }
+    return "*";
+  }
+
+  /**
+   * Legacy getter.
+   *
+   * @return {@link WildcardSCMHeadFilterTrait#getExcludes()}
+   * @deprecated use {@link WildcardSCMHeadFilterTrait}.
+   */
+  @Deprecated
+  @Restricted(DoNotUse.class)
+  @RestrictedSince("2.2.0")
+  @NonNull
+  public String getExcludes() {
+    for (SCMTrait<?> trait : traits) {
+      if (trait instanceof WildcardSCMHeadFilterTrait) {
+        return ((WildcardSCMHeadFilterTrait) trait).getExcludes();
+      }
+    }
+    return "";
+  }
+
+  /**
+   * Legacy setter.
+   *
+   * @param includes see {@link WildcardSCMHeadFilterTrait#WildcardSCMHeadFilterTrait(String,
+   *     String)}
+   * @deprecated use {@link WildcardSCMHeadFilterTrait}.
+   */
+  @Deprecated
+  @Restricted(DoNotUse.class)
+  @RestrictedSince("2.2.0")
+  @DataBoundSetter
+  public void setIncludes(@NonNull String includes) {
+    for (int i = 0; i < traits.size(); i++) {
+      SCMTrait<?> trait = traits.get(i);
+      if (trait instanceof WildcardSCMHeadFilterTrait) {
+        WildcardSCMHeadFilterTrait existing = (WildcardSCMHeadFilterTrait) trait;
+        if ("*".equals(includes) && "".equals(existing.getExcludes())) {
+          traits.remove(i);
         } else {
-            this.apiUri = GitHubConfiguration.normalizeApiUri(Util.fixEmptyAndTrim(apiUri));
-        }
-    }
-
-    /**
-     * Gets the {@link StandardCredentials#getId()} of the credentials to use when accessing {@link
-     * #apiUri} (and also the default credentials to use for checking out).
-     *
-     * @return the {@link StandardCredentials#getId()} of the credentials to use when accessing {@link
-     *     #apiUri} (and also the default credentials to use for checking out).
-     * @since 2.2.0
-     */
-    @CheckForNull
-    public String getCredentialsId() {
-        return credentialsId;
-    }
-
-    /**
-     * Sets the {@link StandardCredentials#getId()} of the credentials to use when accessing {@link
-     * #apiUri} (and also the default credentials to use for checking out).
-     *
-     * @param credentialsId the {@link StandardCredentials#getId()} of the credentials to use when
-     *     accessing {@link #apiUri} (and also the default credentials to use for checking out).
-     * @since 2.2.0
-     */
-    @DataBoundSetter
-    public void setCredentialsId(@CheckForNull String credentialsId) {
-        this.credentialsId = Util.fixEmpty(credentialsId);
-    }
-
-    /**
-     * Gets the name of the owner who's repositories will be navigated.
-     *
-     * @return the name of the owner who's repositories will be navigated.
-     */
-    @NonNull
-    public String getRepoOwner() {
-        return repoOwner;
-    }
-
-    /**
-     * Gets the behavioural traits that are applied to this navigator and any {@link GitHubSCMSource}
-     * instances it discovers.
-     *
-     * @return the behavioural traits.
-     */
-    @NonNull
-    public List<SCMTrait<? extends SCMTrait<?>>> getTraits() {
-        return Collections.unmodifiableList(traits);
-    }
-
-    /**
-     * Sets the behavioural traits that are applied to this navigator and any {@link GitHubSCMSource}
-     * instances it discovers. The new traits will take affect on the next navigation through any of
-     * the {@link #visitSources(SCMSourceObserver)} overloads or {@link #visitSource(String,
-     * SCMSourceObserver)}.
-     *
-     * @param traits the new behavioural traits.
-     */
-    @SuppressWarnings("unchecked")
-    @DataBoundSetter
-    public void setTraits(@CheckForNull SCMTrait[] traits) {
-        // the reduced generics in the method signature are a workaround for JENKINS-26535
-        this.traits = new ArrayList<>();
-        if (traits != null) {
-            for (SCMTrait trait : traits) {
-                this.traits.add(trait);
+          traits.set(i, new WildcardSCMHeadFilterTrait(includes, existing.getExcludes()));
+        }
+        return;
+      }
+    }
+    if (!"*".equals(includes)) {
+      traits.add(new WildcardSCMHeadFilterTrait(includes, ""));
+    }
+  }
+
+  /**
+   * Legacy setter.
+   *
+   * @param excludes see {@link WildcardSCMHeadFilterTrait#WildcardSCMHeadFilterTrait(String,
+   *     String)}
+   * @deprecated use {@link WildcardSCMHeadFilterTrait}.
+   */
+  @Deprecated
+  @Restricted(NoExternalUse.class)
+  @RestrictedSince("2.2.0")
+  @DataBoundSetter
+  public void setExcludes(@NonNull String excludes) {
+    for (int i = 0; i < traits.size(); i++) {
+      SCMTrait<?> trait = traits.get(i);
+      if (trait instanceof WildcardSCMHeadFilterTrait) {
+        WildcardSCMHeadFilterTrait existing = (WildcardSCMHeadFilterTrait) trait;
+        if ("*".equals(existing.getIncludes()) && "".equals(excludes)) {
+          traits.remove(i);
+        } else {
+          traits.set(i, new WildcardSCMHeadFilterTrait(existing.getIncludes(), excludes));
+        }
+        return;
+      }
+    }
+    if (!"".equals(excludes)) {
+      traits.add(new WildcardSCMHeadFilterTrait("*", excludes));
+    }
+  }
+
+  /**
+   * Legacy getter.
+   *
+   * @return {@link BranchDiscoveryTrait#isBuildBranch()}.
+   * @deprecated use {@link BranchDiscoveryTrait}
+   */
+  @Deprecated
+  @Restricted(DoNotUse.class)
+  @RestrictedSince("2.2.0")
+  public boolean getBuildOriginBranch() {
+    for (SCMTrait<?> trait : traits) {
+      if (trait instanceof BranchDiscoveryTrait) {
+        return ((BranchDiscoveryTrait) trait).isBuildBranch();
+      }
+    }
+    return false;
+  }
+
+  /**
+   * Legacy setter.
+   *
+   * @param buildOriginBranch see {@link BranchDiscoveryTrait#BranchDiscoveryTrait(boolean,
+   *     boolean)}.
+   * @deprecated use {@link BranchDiscoveryTrait}
+   */
+  @Deprecated
+  @Restricted(DoNotUse.class)
+  @RestrictedSince("2.2.0")
+  @DataBoundSetter
+  public void setBuildOriginBranch(boolean buildOriginBranch) {
+    for (int i = 0; i < traits.size(); i++) {
+      SCMTrait<?> trait = traits.get(i);
+      if (trait instanceof BranchDiscoveryTrait) {
+        BranchDiscoveryTrait previous = (BranchDiscoveryTrait) trait;
+        if (buildOriginBranch || previous.isBuildBranchesWithPR()) {
+          traits.set(i, new BranchDiscoveryTrait(buildOriginBranch, previous.isBuildBranchesWithPR()));
+        } else {
+          traits.remove(i);
+        }
+        return;
+      }
+    }
+    if (buildOriginBranch) {
+      traits.add(new BranchDiscoveryTrait(buildOriginBranch, false));
+    }
+  }
+
+  /**
+   * Legacy getter.
+   *
+   * @return {@link BranchDiscoveryTrait#isBuildBranchesWithPR()}.
+   * @deprecated use {@link BranchDiscoveryTrait}
+   */
+  @Deprecated
+  @Restricted(DoNotUse.class)
+  @RestrictedSince("2.2.0")
+  public boolean getBuildOriginBranchWithPR() {
+    for (SCMTrait<?> trait : traits) {
+      if (trait instanceof BranchDiscoveryTrait) {
+        return ((BranchDiscoveryTrait) trait).isBuildBranchesWithPR();
+      }
+    }
+    return false;
+  }
+
+  /**
+   * Legacy setter.
+   *
+   * @param buildOriginBranchWithPR see {@link BranchDiscoveryTrait#BranchDiscoveryTrait(boolean,
+   *     boolean)}.
+   * @deprecated use {@link BranchDiscoveryTrait}
+   */
+  @Deprecated
+  @Restricted(DoNotUse.class)
+  @RestrictedSince("2.2.0")
+  @DataBoundSetter
+  public void setBuildOriginBranchWithPR(boolean buildOriginBranchWithPR) {
+    for (int i = 0; i < traits.size(); i++) {
+      SCMTrait<?> trait = traits.get(i);
+      if (trait instanceof BranchDiscoveryTrait) {
+        BranchDiscoveryTrait previous = (BranchDiscoveryTrait) trait;
+        if (buildOriginBranchWithPR || previous.isBuildBranch()) {
+          traits.set(i, new BranchDiscoveryTrait(previous.isBuildBranch(), buildOriginBranchWithPR));
+        } else {
+          traits.remove(i);
+        }
+        return;
+      }
+    }
+    if (buildOriginBranchWithPR) {
+      traits.add(new BranchDiscoveryTrait(false, buildOriginBranchWithPR));
+    }
+  }
+
+  /**
+   * Legacy getter.
+   *
+   * @return {@link OriginPullRequestDiscoveryTrait#getStrategies()}.
+   * @deprecated use {@link OriginPullRequestDiscoveryTrait#getStrategies()}
+   */
+  @Deprecated
+  @Restricted(DoNotUse.class)
+  @RestrictedSince("2.2.0")
+  public boolean getBuildOriginPRMerge() {
+    for (SCMTrait<?> trait : traits) {
+      if (trait instanceof OriginPullRequestDiscoveryTrait) {
+        return ((OriginPullRequestDiscoveryTrait) trait)
+          .getStrategies()
+          .contains(ChangeRequestCheckoutStrategy.MERGE);
+      }
+    }
+    return false;
+  }
+
+  /**
+   * Legacy setter.
+   *
+   * @param buildOriginPRMerge see {@link
+   *     OriginPullRequestDiscoveryTrait#OriginPullRequestDiscoveryTrait(Set)}.
+   * @deprecated use {@link OriginPullRequestDiscoveryTrait}
+   */
+  @Deprecated
+  @Restricted(DoNotUse.class)
+  @RestrictedSince("2.2.0")
+  @DataBoundSetter
+  public void setBuildOriginPRMerge(boolean buildOriginPRMerge) {
+    for (int i = 0; i < traits.size(); i++) {
+      SCMTrait<?> trait = traits.get(i);
+      if (trait instanceof OriginPullRequestDiscoveryTrait) {
+        Set<ChangeRequestCheckoutStrategy> s = ((OriginPullRequestDiscoveryTrait) trait).getStrategies();
+        if (buildOriginPRMerge) {
+          s.add(ChangeRequestCheckoutStrategy.MERGE);
+        } else {
+          s.remove(ChangeRequestCheckoutStrategy.MERGE);
+        }
+        traits.set(i, new OriginPullRequestDiscoveryTrait(s));
+        return;
+      }
+    }
+    if (buildOriginPRMerge) {
+      traits.add(new OriginPullRequestDiscoveryTrait(EnumSet.of(ChangeRequestCheckoutStrategy.MERGE)));
+    }
+  }
+
+  /**
+   * Legacy getter.
+   *
+   * @return {@link OriginPullRequestDiscoveryTrait#getStrategies()}.
+   * @deprecated use {@link OriginPullRequestDiscoveryTrait#getStrategies()}
+   */
+  @Deprecated
+  @Restricted(DoNotUse.class)
+  @RestrictedSince("2.2.0")
+  public boolean getBuildOriginPRHead() {
+    for (SCMTrait<?> trait : traits) {
+      if (trait instanceof OriginPullRequestDiscoveryTrait) {
+        return ((OriginPullRequestDiscoveryTrait) trait)
+          .getStrategies()
+          .contains(ChangeRequestCheckoutStrategy.HEAD);
+      }
+    }
+    return false;
+  }
+
+  /**
+   * Legacy setter.
+   *
+   * @param buildOriginPRHead see {@link
+   *     OriginPullRequestDiscoveryTrait#OriginPullRequestDiscoveryTrait(Set)}.
+   * @deprecated use {@link OriginPullRequestDiscoveryTrait}
+   */
+  @Deprecated
+  @Restricted(DoNotUse.class)
+  @RestrictedSince("2.2.0")
+  @DataBoundSetter
+  public void setBuildOriginPRHead(boolean buildOriginPRHead) {
+    for (int i = 0; i < traits.size(); i++) {
+      SCMTrait<?> trait = traits.get(i);
+      if (trait instanceof OriginPullRequestDiscoveryTrait) {
+        Set<ChangeRequestCheckoutStrategy> s = ((OriginPullRequestDiscoveryTrait) trait).getStrategies();
+        if (buildOriginPRHead) {
+          s.add(ChangeRequestCheckoutStrategy.HEAD);
+        } else {
+          s.remove(ChangeRequestCheckoutStrategy.HEAD);
+        }
+        traits.set(i, new OriginPullRequestDiscoveryTrait(s));
+        return;
+      }
+    }
+    if (buildOriginPRHead) {
+      traits.add(new OriginPullRequestDiscoveryTrait(EnumSet.of(ChangeRequestCheckoutStrategy.HEAD)));
+    }
+  }
+
+  /**
+   * Legacy getter.
+   *
+   * @return {@link ForkPullRequestDiscoveryTrait#getStrategies()}.
+   * @deprecated use {@link ForkPullRequestDiscoveryTrait#getStrategies()}
+   */
+  @Deprecated
+  @Restricted(DoNotUse.class)
+  @RestrictedSince("2.2.0")
+  public boolean getBuildForkPRMerge() {
+    for (SCMTrait<?> trait : traits) {
+      if (trait instanceof ForkPullRequestDiscoveryTrait) {
+        return ((ForkPullRequestDiscoveryTrait) trait)
+          .getStrategies()
+          .contains(ChangeRequestCheckoutStrategy.MERGE);
+      }
+    }
+    return false;
+  }
+
+  /**
+   * Legacy setter.
+   *
+   * @param buildForkPRMerge see {@link
+   *     ForkPullRequestDiscoveryTrait#ForkPullRequestDiscoveryTrait(Set, SCMHeadAuthority)}.
+   * @deprecated use {@link ForkPullRequestDiscoveryTrait}
+   */
+  @Deprecated
+  @Restricted(DoNotUse.class)
+  @RestrictedSince("2.2.0")
+  @DataBoundSetter
+  public void setBuildForkPRMerge(boolean buildForkPRMerge) {
+    for (int i = 0; i < traits.size(); i++) {
+      SCMTrait<?> trait = traits.get(i);
+      if (trait instanceof ForkPullRequestDiscoveryTrait) {
+        ForkPullRequestDiscoveryTrait forkTrait = (ForkPullRequestDiscoveryTrait) trait;
+        Set<ChangeRequestCheckoutStrategy> s = forkTrait.getStrategies();
+        if (buildForkPRMerge) {
+          s.add(ChangeRequestCheckoutStrategy.MERGE);
+        } else {
+          s.remove(ChangeRequestCheckoutStrategy.MERGE);
+        }
+        traits.set(i, new ForkPullRequestDiscoveryTrait(s, forkTrait.getTrust()));
+        return;
+      }
+    }
+    if (buildForkPRMerge) {
+      traits.add(new ForkPullRequestDiscoveryTrait(
+        EnumSet.of(ChangeRequestCheckoutStrategy.MERGE),
+        new ForkPullRequestDiscoveryTrait.TrustPermission()));
+    }
+  }
+
+  /**
+   * Legacy getter.
+   *
+   * @return {@link ForkPullRequestDiscoveryTrait#getStrategies()}.
+   * @deprecated use {@link ForkPullRequestDiscoveryTrait#getStrategies()}
+   */
+  @Deprecated
+  @Restricted(DoNotUse.class)
+  @RestrictedSince("2.2.0")
+  public boolean getBuildForkPRHead() {
+    for (SCMTrait<?> trait : traits) {
+      if (trait instanceof ForkPullRequestDiscoveryTrait) {
+        return ((ForkPullRequestDiscoveryTrait) trait)
+          .getStrategies()
+          .contains(ChangeRequestCheckoutStrategy.HEAD);
+      }
+    }
+    return false;
+  }
+
+  /**
+   * Legacy setter.
+   *
+   * @param buildForkPRHead see {@link
+   *     ForkPullRequestDiscoveryTrait#ForkPullRequestDiscoveryTrait(Set, SCMHeadAuthority)}.
+   * @deprecated use {@link ForkPullRequestDiscoveryTrait}
+   */
+  @Deprecated
+  @Restricted(DoNotUse.class)
+  @RestrictedSince("2.2.0")
+  @DataBoundSetter
+  public void setBuildForkPRHead(boolean buildForkPRHead) {
+    for (int i = 0; i < traits.size(); i++) {
+      SCMTrait<?> trait = traits.get(i);
+      if (trait instanceof ForkPullRequestDiscoveryTrait) {
+        ForkPullRequestDiscoveryTrait forkTrait = (ForkPullRequestDiscoveryTrait) trait;
+        Set<ChangeRequestCheckoutStrategy> s = forkTrait.getStrategies();
+        if (buildForkPRHead) {
+          s.add(ChangeRequestCheckoutStrategy.HEAD);
+        } else {
+          s.remove(ChangeRequestCheckoutStrategy.HEAD);
+        }
+        traits.set(i, new ForkPullRequestDiscoveryTrait(s, forkTrait.getTrust()));
+        return;
+      }
+    }
+    if (buildForkPRHead) {
+      traits.add(new ForkPullRequestDiscoveryTrait(
+        EnumSet.of(ChangeRequestCheckoutStrategy.HEAD),
+        new ForkPullRequestDiscoveryTrait.TrustPermission()));
+    }
+  }
+
+  /**
+   * Legacy getter.
+   *
+   * @return {@link SSHCheckoutTrait#getCredentialsId()} with some mangling to preserve legacy
+   *     behaviour.
+   * @deprecated use {@link SSHCheckoutTrait}
+   */
+  @CheckForNull
+  @Deprecated
+  @Restricted(DoNotUse.class)
+  @RestrictedSince("2.2.0")
+  public String getCheckoutCredentialsId() {
+    for (SCMTrait<?> trait : traits) {
+      if (trait instanceof SSHCheckoutTrait) {
+        return StringUtils.defaultString(
+          ((SSHCheckoutTrait) trait).getCredentialsId(), GitHubSCMSource.DescriptorImpl.ANONYMOUS);
+      }
+    }
+    return DescriptorImpl.SAME;
+  }
+
+  /**
+   * Legacy getter.
+   *
+   * @return {@link RegexSCMSourceFilterTrait#getRegex()}.
+   * @deprecated use {@link RegexSCMSourceFilterTrait}
+   */
+  @Deprecated
+  @Restricted(DoNotUse.class)
+  @RestrictedSince("2.2.0")
+  public String getPattern() {
+    for (SCMTrait<?> trait : traits) {
+      if (trait instanceof RegexSCMSourceFilterTrait) {
+        return ((RegexSCMSourceFilterTrait) trait).getRegex();
+      }
+    }
+    return ".*";
+  }
+
+  /**
+   * Legacy setter.
+   *
+   * @param pattern see {@link RegexSCMSourceFilterTrait#RegexSCMSourceFilterTrait(String)}.
+   * @deprecated use {@link RegexSCMSourceFilterTrait}
+   */
+  @Deprecated
+  @Restricted(DoNotUse.class)
+  @RestrictedSince("2.2.0")
+  @DataBoundSetter
+  public void setPattern(String pattern) {
+    for (int i = 0; i < traits.size(); i++) {
+      SCMTrait<?> trait = traits.get(i);
+      if (trait instanceof RegexSCMSourceFilterTrait) {
+        if (".*".equals(pattern)) {
+          traits.remove(i);
+        } else {
+          traits.set(i, new RegexSCMSourceFilterTrait(pattern));
+        }
+        return;
+      }
+    }
+    if (!".*".equals(pattern)) {
+      traits.add(new RegexSCMSourceFilterTrait(pattern));
+    }
+  }
+
+  /** {@inheritDoc} */
+  @NonNull
+  @Override
+  protected String id() {
+    final GitHubSCMNavigatorContext gitHubSCMNavigatorContext = new GitHubSCMNavigatorContext().withTraits(traits);
+    if (!gitHubSCMNavigatorContext.getTopics().isEmpty()) {
+      return StringUtils.defaultIfBlank(apiUri, GitHubSCMSource.GITHUB_URL)
+        + "::"
+        + repoOwner
+        + "::"
+        + String.join("::", gitHubSCMNavigatorContext.getTopics());
+    }
+    return StringUtils.defaultIfBlank(apiUri, GitHubSCMSource.GITHUB_URL) + "::" + repoOwner;
+  }
+
+  /** {@inheritDoc} */
+  @Override
+  public void visitSources(SCMSourceObserver observer) throws IOException, InterruptedException {
+    Set<String> includes = observer.getIncludes();
+    if (includes != null && includes.size() == 1) {
+      // optimize for the single source case
+      visitSource(includes.iterator().next(), observer);
+      return;
+    }
+    TaskListener listener = observer.getListener();
+
+    // Input data validation
+    if (repoOwner.isEmpty()) {
+      throw new AbortException("Must specify user or organization");
+    }
+
+    StandardCredentials credentials =
+      Connector.lookupScanCredentials((Item) observer.getContext(), apiUri, credentialsId, repoOwner);
+
+    // Github client and validation
+    GitHub github = Connector.connect(apiUri, credentials);
+    try {
+      Connector.checkConnectionValidity(apiUri, listener, credentials, github);
+      Connector.configureLocalRateLimitChecker(listener, github);
+
+      // Input data validation
+      if (credentials != null && !isCredentialValid(github)) {
+        String message = String.format(
+          "Invalid scan credentials %s to connect to %s, skipping",
+          CredentialsNameProvider.name(credentials),
+          apiUri == null ? GitHubSCMSource.GITHUB_URL : apiUri);
+        throw new AbortException(message);
+      }
+
+      GitHubSCMNavigatorContext gitHubSCMNavigatorContext =
+        new GitHubSCMNavigatorContext().withTraits(getTraits());
+
+      try (GitHubSCMNavigatorRequest request = gitHubSCMNavigatorContext.newRequest(this, observer)) {
+        SourceFactory sourceFactory = new SourceFactory(request);
+        WitnessImpl witness = new WitnessImpl(listener);
+
+        boolean githubAppAuthentication = credentials instanceof GitHubAppCredentials;
+        if (github.isAnonymous()) {
+          listener.getLogger()
+            .format(
+              "Connecting to %s with no credentials, anonymous access%n",
+              apiUri == null ? GitHubSCMSource.GITHUB_URL : apiUri);
+        } else if (!githubAppAuthentication) {
+          GHMyself myself;
+          try {
+            // Requires an authenticated access
+            myself = github.getMyself();
+          } catch (RateLimitExceededException rle) {
+            throw new AbortException(rle.getMessage());
+          }
+          if (myself != null && repoOwner.equalsIgnoreCase(myself.getLogin())) {
+            listener.getLogger()
+              .println(GitHubConsoleNote.create(
+                System.currentTimeMillis(),
+                String.format("Looking up repositories of myself %s", repoOwner)));
+            final Iterable<GHRepository> repositories;
+            if (!gitHubSCMNavigatorContext.getTopics().isEmpty()) {
+              listener.getLogger()
+                .println(GitHubConsoleNote.create(
+                  System.currentTimeMillis(),
+                  String.format(
+                    "Looking up repositories for topics: '%s'",
+                    gitHubSCMNavigatorContext.getTopics())));
+              repositories = searchRepositories(github, gitHubSCMNavigatorContext);
+            } else {
+              repositories = myself.listRepositories(100);
             }
-        }
-    }
-
-    /**
-     * Sets the behavioural traits that are applied to this navigator and any {@link GitHubSCMSource}
-     * instances it discovers. The new traits will take affect on the next navigation through any of
-     * the {@link #visitSources(SCMSourceObserver)} overloads or {@link #visitSource(String,
-     * SCMSourceObserver)}.
-     *
-     * @param traits the new behavioural traits.
-     */
-    @Override
-    public void setTraits(@CheckForNull List<SCMTrait<? extends SCMTrait<?>>> traits) {
-        this.traits = traits != null ? new ArrayList<>(traits) : new ArrayList<>();
-    }
-
-    /** Use defaults for old settings. */
-    @SuppressWarnings("ConstantConditions")
-    @SuppressFBWarnings(
-            value = "RCN_REDUNDANT_NULLCHECK_OF_NONNULL_VALUE",
-            justification = "Only non-null after we set them here!")
-    private Object readResolve() {
-        if (scanCredentialsId != null) {
-            credentialsId = scanCredentialsId;
-        }
-        if (traits == null) {
-            boolean buildOriginBranch = this.buildOriginBranch == null || this.buildOriginBranch;
-            boolean buildOriginBranchWithPR = this.buildOriginBranchWithPR == null || this.buildOriginBranchWithPR;
-            boolean buildOriginPRMerge = this.buildOriginPRMerge != null && this.buildOriginPRMerge;
-            boolean buildOriginPRHead = this.buildOriginPRHead != null && this.buildOriginPRHead;
-            boolean buildForkPRMerge = this.buildForkPRMerge == null || this.buildForkPRMerge;
-            boolean buildForkPRHead = this.buildForkPRHead != null && this.buildForkPRHead;
-            List<SCMTrait<? extends SCMTrait<?>>> traits = new ArrayList<>();
-            if (buildOriginBranch || buildOriginBranchWithPR) {
-                traits.add(new BranchDiscoveryTrait(buildOriginBranch, buildOriginBranchWithPR));
+
+            for (GHRepository repo : repositories) {
+              if (!repoOwner.equals(repo.getOwnerName())) {
+                continue; // ignore repos in other orgs when using GHMyself
+              }
+
+              if (repo.isArchived() && gitHubSCMNavigatorContext.isExcludeArchivedRepositories()) {
+                witness.record(repo.getName(), false);
+                listener.getLogger()
+                  .println(GitHubConsoleNote.create(
+                    System.currentTimeMillis(),
+                    String.format(
+                      "Skipping repository %s because it is archived",
+                      repo.getName())));
+
+              } else if (!gitHubSCMNavigatorContext.getTopics().isEmpty()
+                && !repo.listTopics().containsAll(gitHubSCMNavigatorContext.getTopics())) {
+                // exclude repositories which are missing one or more of the specified topics
+                witness.record(repo.getName(), false);
+                listener.getLogger()
+                  .println(GitHubConsoleNote.create(
+                    System.currentTimeMillis(),
+                    String.format(
+                      "Skipping repository %s because it is missing one or more of the following topics: '%s'",
+                      repo.getName(), gitHubSCMNavigatorContext.getTopics())));
+              } else if (!repo.isPrivate() && gitHubSCMNavigatorContext.isExcludePublicRepositories()) {
+                witness.record(repo.getName(), false);
+                listener.getLogger()
+                  .println(GitHubConsoleNote.create(
+                    System.currentTimeMillis(),
+                    String.format(
+                      "Skipping repository %s because it is public",
+                      repo.getName())));
+              } else if (repo.isPrivate() && gitHubSCMNavigatorContext.isExcludePrivateRepositories()) {
+                witness.record(repo.getName(), false);
+                listener.getLogger()
+                  .println(GitHubConsoleNote.create(
+                    System.currentTimeMillis(),
+                    String.format(
+                      "Skipping repository %s because it is private",
+                      repo.getName())));
+              } else if (gitHubSCMNavigatorContext.isExcludeForkedRepositories()
+                && repo.getSource() != null) {
+                witness.record(repo.getName(), false);
+                listener.getLogger()
+                  .println(GitHubConsoleNote.create(
+                    System.currentTimeMillis(),
+                    String.format(
+                      "Skipping repository %s because it is a fork",
+                      repo.getName())));
+              } else if (request.process(repo.getName(), sourceFactory, null, witness)) {
+                listener.getLogger()
+                  .println(GitHubConsoleNote.create(
+                    System.currentTimeMillis(),
+                    String.format(
+                      "%d repositories were processed (query completed)",
+                      witness.getCount())));
+              }
             }
-            if (buildOriginPRMerge || buildOriginPRHead) {
-                EnumSet<ChangeRequestCheckoutStrategy> s = EnumSet.noneOf(ChangeRequestCheckoutStrategy.class);
-                if (buildOriginPRMerge) {
-                    s.add(ChangeRequestCheckoutStrategy.MERGE);
-                }
-                if (buildOriginPRHead) {
-                    s.add(ChangeRequestCheckoutStrategy.HEAD);
-                }
-                traits.add(new OriginPullRequestDiscoveryTrait(s));
+            listener.getLogger()
+              .println(GitHubConsoleNote.create(
+                System.currentTimeMillis(),
+                String.format("%d repositories were processed", witness.getCount())));
+            return;
+          }
+        }
+        GHOrganization org = getGhOrganization(github);
+        if (org != null && repoOwner.equalsIgnoreCase(org.getLogin())) {
+          listener.getLogger()
+            .println(GitHubConsoleNote.create(
+              System.currentTimeMillis(),
+              String.format("Looking up repositories of organization %s", repoOwner)));
+          final Iterable<GHRepository> repositories;
+          if (StringUtils.isNotBlank(gitHubSCMNavigatorContext.getTeamSlug())) {
+            // get repositories for selected team
+            listener.getLogger()
+              .println(GitHubConsoleNote.create(
+                System.currentTimeMillis(),
+                String.format(
+                  "Looking up repositories for team %s",
+                  gitHubSCMNavigatorContext.getTeamSlug())));
+            repositories = org.getTeamBySlug(gitHubSCMNavigatorContext.getTeamSlug())
+              .listRepositories()
+              .withPageSize(100);
+          } else if (!gitHubSCMNavigatorContext.getTopics().isEmpty()) {
+            listener.getLogger()
+              .println(GitHubConsoleNote.create(
+                System.currentTimeMillis(),
+                String.format(
+                  "Looking up repositories for topics: '%s'",
+                  gitHubSCMNavigatorContext.getTopics())));
+            repositories = searchRepositories(github, gitHubSCMNavigatorContext);
+          } else {
+            repositories = org.listRepositories(100);
+          }
+          for (GHRepository repo : repositories) {
+            if (repo.isArchived() && gitHubSCMNavigatorContext.isExcludeArchivedRepositories()) {
+              // exclude archived repositories
+              witness.record(repo.getName(), false);
+              listener.getLogger()
+                .println(GitHubConsoleNote.create(
+                  System.currentTimeMillis(),
+                  String.format(
+                    "Skipping repository %s because it is archived", repo.getName())));
+            } else if (!gitHubSCMNavigatorContext.getTopics().isEmpty()
+              && !repo.listTopics().containsAll(gitHubSCMNavigatorContext.getTopics())) {
+              // exclude repositories which are missing one or more of the specified topics
+              witness.record(repo.getName(), false);
+              listener.getLogger()
+                .println(GitHubConsoleNote.create(
+                  System.currentTimeMillis(),
+                  String.format(
+                    "Skipping repository %s because it is missing one or more of the following topics: '%s'",
+                    repo.getName(), gitHubSCMNavigatorContext.getTopics())));
+
+            } else if (!repo.isPrivate() && gitHubSCMNavigatorContext.isExcludePublicRepositories()) {
+              witness.record(repo.getName(), false);
+              listener.getLogger()
+                .println(GitHubConsoleNote.create(
+                  System.currentTimeMillis(),
+                  String.format(
+                    "Skipping repository %s because it is public", repo.getName())));
+
+            } else if (repo.isPrivate() && gitHubSCMNavigatorContext.isExcludePrivateRepositories()) {
+              witness.record(repo.getName(), false);
+              listener.getLogger()
+                .println(GitHubConsoleNote.create(
+                  System.currentTimeMillis(),
+                  String.format(
+                    "Skipping repository %s because it is private", repo.getName())));
+
+            } else if (gitHubSCMNavigatorContext.isExcludeForkedRepositories()
+              && repo.getSource() != null) {
+              witness.record(repo.getName(), false);
+              listener.getLogger()
+                .println(GitHubConsoleNote.create(
+                  System.currentTimeMillis(),
+                  String.format(
+                    "Skipping repository %s because it is a fork", repo.getName())));
+            } else if (request.process(repo.getName(), sourceFactory, null, witness)) {
+              listener.getLogger()
+                .println(GitHubConsoleNote.create(
+                  System.currentTimeMillis(),
+                  String.format(
+                    "%d repositories were processed (query completed)",
+                    witness.getCount())));
             }
-            if (buildForkPRMerge || buildForkPRHead) {
-                EnumSet<ChangeRequestCheckoutStrategy> s = EnumSet.noneOf(ChangeRequestCheckoutStrategy.class);
-                if (buildForkPRMerge) {
-                    s.add(ChangeRequestCheckoutStrategy.MERGE);
-                }
-                if (buildForkPRHead) {
-                    s.add(ChangeRequestCheckoutStrategy.HEAD);
-                }
-                traits.add(new ForkPullRequestDiscoveryTrait(s, new ForkPullRequestDiscoveryTrait.TrustPermission()));
+          }
+          listener.getLogger()
+            .println(GitHubConsoleNote.create(
+              System.currentTimeMillis(),
+              String.format("%d repositories were processed", witness.getCount())));
+          return;
+        }
+
+        GHUser user = null;
+        try {
+          user = github.getUser(repoOwner);
+        } catch (RateLimitExceededException rle) {
+          throw new AbortException(rle.getMessage());
+        } catch (FileNotFoundException fnf) {
+          // the user may not exist... ok to ignore
+        }
+        if (user != null && repoOwner.equalsIgnoreCase(user.getLogin())) {
+          listener.getLogger().format("Looking up repositories of user %s%n%n", repoOwner);
+          for (GHRepository repo : user.listRepositories(100)) {
+            if (repo.isArchived() && gitHubSCMNavigatorContext.isExcludeArchivedRepositories()) {
+              witness.record(repo.getName(), false);
+              listener.getLogger()
+                .println(GitHubConsoleNote.create(
+                  System.currentTimeMillis(),
+                  String.format(
+                    "Skipping repository %s because it is archived", repo.getName())));
+
+            } else if (!gitHubSCMNavigatorContext.getTopics().isEmpty()
+              && !repo.listTopics().containsAll(gitHubSCMNavigatorContext.getTopics())) {
+              // exclude repositories which are missing one or more of the specified topics
+              witness.record(repo.getName(), false);
+              listener.getLogger()
+                .println(GitHubConsoleNote.create(
+                  System.currentTimeMillis(),
+                  String.format(
+                    "Skipping repository %s because it is missing one or more of the following topics: '%s'",
+                    repo.getName(), gitHubSCMNavigatorContext.getTopics())));
+            } else if (gitHubSCMNavigatorContext.isExcludeForkedRepositories()
+              && repo.getSource() != null) {
+              witness.record(repo.getName(), false);
+              listener.getLogger()
+                .println(GitHubConsoleNote.create(
+                  System.currentTimeMillis(),
+                  String.format(
+                    "Skipping repository %s because it is a fork", repo.getName())));
+            } else if (request.process(repo.getName(), sourceFactory, null, witness)) {
+              listener.getLogger()
+                .println(GitHubConsoleNote.create(
+                  System.currentTimeMillis(),
+                  String.format(
+                    "%d repositories were processed (query completed)",
+                    witness.getCount())));
             }
-            if (checkoutCredentialsId != null
-                    && !DescriptorImpl.SAME.equals(checkoutCredentialsId)
-                    && !checkoutCredentialsId.equals(scanCredentialsId)) {
-                traits.add(new SSHCheckoutTrait(checkoutCredentialsId));
-            }
-            if ((includes != null && !"*".equals(includes)) || (excludes != null && !"".equals(excludes))) {
-                traits.add(new WildcardSCMHeadFilterTrait(
-                        StringUtils.defaultIfBlank(includes, "*"), StringUtils.defaultIfBlank(excludes, "")));
-            }
-            if (pattern != null && !".*".equals(pattern)) {
-                traits.add(new RegexSCMSourceFilterTrait(pattern));
-            }
-            this.traits = traits;
-        }
-        if (!StringUtils.equals(apiUri, GitHubConfiguration.normalizeApiUri(apiUri))) {
-            setApiUri(apiUri);
-        }
-        return this;
-    }
-
-    /**
-     * Legacy getter.
-     *
-     * @return {@link #getCredentialsId()}.
-     * @deprecated use {@link #getCredentialsId()}.
-     */
-    @Deprecated
-    @Restricted(DoNotUse.class)
-    @RestrictedSince("2.2.0")
-    @CheckForNull
-    public String getScanCredentialsId() {
-        return credentialsId;
-    }
-
-    /**
-     * Legacy setter.
-     *
-     * @param scanCredentialsId the credentials.
-     * @deprecated use {@link #setCredentialsId(String)}
-     */
-    @Deprecated
-    @Restricted(DoNotUse.class)
-    @RestrictedSince("2.2.0")
-    @DataBoundSetter
-    public void setScanCredentialsId(@CheckForNull String scanCredentialsId) {
-        this.credentialsId = scanCredentialsId;
-    }
-
-    /**
-     * Legacy getter.
-     *
-     * @return {@link WildcardSCMHeadFilterTrait#getIncludes()}
-     * @deprecated use {@link WildcardSCMHeadFilterTrait}.
-     */
-    @Deprecated
-    @Restricted(DoNotUse.class)
-    @RestrictedSince("2.2.0")
-    @NonNull
-    public String getIncludes() {
-        for (SCMTrait<?> trait : traits) {
-            if (trait instanceof WildcardSCMHeadFilterTrait) {
-                return ((WildcardSCMHeadFilterTrait) trait).getIncludes();
-            }
-        }
-        return "*";
-    }
-
-    /**
-     * Legacy getter.
-     *
-     * @return {@link WildcardSCMHeadFilterTrait#getExcludes()}
-     * @deprecated use {@link WildcardSCMHeadFilterTrait}.
-     */
-    @Deprecated
-    @Restricted(DoNotUse.class)
-    @RestrictedSince("2.2.0")
-    @NonNull
-    public String getExcludes() {
-        for (SCMTrait<?> trait : traits) {
-            if (trait instanceof WildcardSCMHeadFilterTrait) {
-                return ((WildcardSCMHeadFilterTrait) trait).getExcludes();
-            }
-        }
-        return "";
-    }
-
-    /**
-     * Legacy setter.
-     *
-     * @param includes see {@link WildcardSCMHeadFilterTrait#WildcardSCMHeadFilterTrait(String,
-     *     String)}
-     * @deprecated use {@link WildcardSCMHeadFilterTrait}.
-     */
-    @Deprecated
-    @Restricted(DoNotUse.class)
-    @RestrictedSince("2.2.0")
-    @DataBoundSetter
-    public void setIncludes(@NonNull String includes) {
-        for (int i = 0; i < traits.size(); i++) {
-            SCMTrait<?> trait = traits.get(i);
-            if (trait instanceof WildcardSCMHeadFilterTrait) {
-                WildcardSCMHeadFilterTrait existing = (WildcardSCMHeadFilterTrait) trait;
-                if ("*".equals(includes) && "".equals(existing.getExcludes())) {
-                    traits.remove(i);
-                } else {
-                    traits.set(i, new WildcardSCMHeadFilterTrait(includes, existing.getExcludes()));
-                }
-                return;
-            }
-        }
-        if (!"*".equals(includes)) {
-            traits.add(new WildcardSCMHeadFilterTrait(includes, ""));
-        }
-    }
-
-    /**
-     * Legacy setter.
-     *
-     * @param excludes see {@link WildcardSCMHeadFilterTrait#WildcardSCMHeadFilterTrait(String,
-     *     String)}
-     * @deprecated use {@link WildcardSCMHeadFilterTrait}.
-     */
-    @Deprecated
-    @Restricted(NoExternalUse.class)
-    @RestrictedSince("2.2.0")
-    @DataBoundSetter
-    public void setExcludes(@NonNull String excludes) {
-        for (int i = 0; i < traits.size(); i++) {
-            SCMTrait<?> trait = traits.get(i);
-            if (trait instanceof WildcardSCMHeadFilterTrait) {
-                WildcardSCMHeadFilterTrait existing = (WildcardSCMHeadFilterTrait) trait;
-                if ("*".equals(existing.getIncludes()) && "".equals(excludes)) {
-                    traits.remove(i);
-                } else {
-                    traits.set(i, new WildcardSCMHeadFilterTrait(existing.getIncludes(), excludes));
-                }
-                return;
-            }
-        }
-        if (!"".equals(excludes)) {
-            traits.add(new WildcardSCMHeadFilterTrait("*", excludes));
-        }
-    }
-
-    /**
-     * Legacy getter.
-     *
-     * @return {@link BranchDiscoveryTrait#isBuildBranch()}.
-     * @deprecated use {@link BranchDiscoveryTrait}
-     */
-    @Deprecated
-    @Restricted(DoNotUse.class)
-    @RestrictedSince("2.2.0")
-    public boolean getBuildOriginBranch() {
-        for (SCMTrait<?> trait : traits) {
-            if (trait instanceof BranchDiscoveryTrait) {
-                return ((BranchDiscoveryTrait) trait).isBuildBranch();
-            }
-        }
-        return false;
-    }
-
-    /**
-     * Legacy setter.
-     *
-     * @param buildOriginBranch see {@link BranchDiscoveryTrait#BranchDiscoveryTrait(boolean,
-     *     boolean)}.
-     * @deprecated use {@link BranchDiscoveryTrait}
-     */
-    @Deprecated
-    @Restricted(DoNotUse.class)
-    @RestrictedSince("2.2.0")
-    @DataBoundSetter
-    public void setBuildOriginBranch(boolean buildOriginBranch) {
-        for (int i = 0; i < traits.size(); i++) {
-            SCMTrait<?> trait = traits.get(i);
-            if (trait instanceof BranchDiscoveryTrait) {
-                BranchDiscoveryTrait previous = (BranchDiscoveryTrait) trait;
-                if (buildOriginBranch || previous.isBuildBranchesWithPR()) {
-                    traits.set(i, new BranchDiscoveryTrait(buildOriginBranch, previous.isBuildBranchesWithPR()));
-                } else {
-                    traits.remove(i);
-                }
-                return;
-            }
-        }
-        if (buildOriginBranch) {
-            traits.add(new BranchDiscoveryTrait(buildOriginBranch, false));
-        }
-    }
-
-    /**
-     * Legacy getter.
-     *
-     * @return {@link BranchDiscoveryTrait#isBuildBranchesWithPR()}.
-     * @deprecated use {@link BranchDiscoveryTrait}
-     */
-    @Deprecated
-    @Restricted(DoNotUse.class)
-    @RestrictedSince("2.2.0")
-    public boolean getBuildOriginBranchWithPR() {
-        for (SCMTrait<?> trait : traits) {
-            if (trait instanceof BranchDiscoveryTrait) {
-                return ((BranchDiscoveryTrait) trait).isBuildBranchesWithPR();
-            }
-        }
-        return false;
-    }
-
-    /**
-     * Legacy setter.
-     *
-     * @param buildOriginBranchWithPR see {@link BranchDiscoveryTrait#BranchDiscoveryTrait(boolean,
-     *     boolean)}.
-     * @deprecated use {@link BranchDiscoveryTrait}
-     */
-    @Deprecated
-    @Restricted(DoNotUse.class)
-    @RestrictedSince("2.2.0")
-    @DataBoundSetter
-    public void setBuildOriginBranchWithPR(boolean buildOriginBranchWithPR) {
-        for (int i = 0; i < traits.size(); i++) {
-            SCMTrait<?> trait = traits.get(i);
-            if (trait instanceof BranchDiscoveryTrait) {
-                BranchDiscoveryTrait previous = (BranchDiscoveryTrait) trait;
-                if (buildOriginBranchWithPR || previous.isBuildBranch()) {
-                    traits.set(i, new BranchDiscoveryTrait(previous.isBuildBranch(), buildOriginBranchWithPR));
-                } else {
-                    traits.remove(i);
-                }
-                return;
-            }
-        }
-        if (buildOriginBranchWithPR) {
-            traits.add(new BranchDiscoveryTrait(false, buildOriginBranchWithPR));
-        }
-    }
-
-    /**
-     * Legacy getter.
-     *
-     * @return {@link OriginPullRequestDiscoveryTrait#getStrategies()}.
-     * @deprecated use {@link OriginPullRequestDiscoveryTrait#getStrategies()}
-     */
-    @Deprecated
-    @Restricted(DoNotUse.class)
-    @RestrictedSince("2.2.0")
-    public boolean getBuildOriginPRMerge() {
-        for (SCMTrait<?> trait : traits) {
-            if (trait instanceof OriginPullRequestDiscoveryTrait) {
-                return ((OriginPullRequestDiscoveryTrait) trait)
-                        .getStrategies()
-                        .contains(ChangeRequestCheckoutStrategy.MERGE);
-            }
-        }
-        return false;
-    }
-
-    /**
-     * Legacy setter.
-     *
-     * @param buildOriginPRMerge see {@link
-     *     OriginPullRequestDiscoveryTrait#OriginPullRequestDiscoveryTrait(Set)}.
-     * @deprecated use {@link OriginPullRequestDiscoveryTrait}
-     */
-    @Deprecated
-    @Restricted(DoNotUse.class)
-    @RestrictedSince("2.2.0")
-    @DataBoundSetter
-    public void setBuildOriginPRMerge(boolean buildOriginPRMerge) {
-        for (int i = 0; i < traits.size(); i++) {
-            SCMTrait<?> trait = traits.get(i);
-            if (trait instanceof OriginPullRequestDiscoveryTrait) {
-                Set<ChangeRequestCheckoutStrategy> s = ((OriginPullRequestDiscoveryTrait) trait).getStrategies();
-                if (buildOriginPRMerge) {
-                    s.add(ChangeRequestCheckoutStrategy.MERGE);
-                } else {
-                    s.remove(ChangeRequestCheckoutStrategy.MERGE);
-                }
-                traits.set(i, new OriginPullRequestDiscoveryTrait(s));
-                return;
-            }
-<<<<<<< HEAD
           }
-          listener
-              .getLogger()
-              .println(
-                  GitHubConsoleNote.create(
-                      System.currentTimeMillis(),
-                      String.format("%d repositories were processed", witness.getCount())));
+          listener.getLogger()
+            .println(GitHubConsoleNote.create(
+              System.currentTimeMillis(),
+              String.format("%d repositories were processed", witness.getCount())));
           return;
         }
 
         throw new AbortException(
-            repoOwner + " does not correspond to a known GitHub User Account or Organization");
+          repoOwner + " does not correspond to a known GitHub User Account or Organization");
       }
     } finally {
       Connector.release(github);
     }
   }
 
+  private Iterable<GHRepository> searchRepositories(final GitHub github, final GitHubSCMNavigatorContext context) {
+    final GHRepositorySearchBuilder ghRepositorySearchBuilder = github.searchRepositories();
+    context.getTopics().forEach(ghRepositorySearchBuilder::topic);
+    ghRepositorySearchBuilder.org(getRepoOwner());
+    if (!context.isExcludeForkedRepositories()) {
+      ghRepositorySearchBuilder.q("fork:true");
+    }
+    return ghRepositorySearchBuilder.list().withPageSize(100);
+  }
+
+  private GHOrganization getGhOrganization(final GitHub github) throws IOException {
+    try {
+      return github.getOrganization(repoOwner);
+    } catch (RateLimitExceededException rle) {
+      throw new AbortException(rle.getMessage());
+    } catch (FileNotFoundException fnf) {
+      // may be an user... ok to ignore
+    }
+    return null;
+  }
+
+  /** {@inheritDoc} */
+  @Override
+  public void visitSource(String sourceName, SCMSourceObserver observer) throws IOException, InterruptedException {
+    TaskListener listener = observer.getListener();
+
+    // Input data validation
+    if (repoOwner.isEmpty()) {
+      throw new AbortException("Must specify user or organization");
+    }
+
+    StandardCredentials credentials =
+      Connector.lookupScanCredentials((Item) observer.getContext(), apiUri, credentialsId, repoOwner);
+
+    // Github client and validation
+    GitHub github;
+    try {
+      github = Connector.connect(apiUri, credentials);
+    } catch (HttpException e) {
+      throw new AbortException(e.getMessage());
+    }
+
+    try {
+      // Input data validation
+      if (credentials != null && !isCredentialValid(github)) {
+        String message = String.format(
+          "Invalid scan credentials %s to connect to %s, skipping",
+          CredentialsNameProvider.name(credentials),
+          apiUri == null ? GitHubSCMSource.GITHUB_URL : apiUri);
+        throw new AbortException(message);
+      }
+
+      GitHubSCMNavigatorContext gitHubSCMNavigatorContext = new GitHubSCMNavigatorContext().withTraits(traits);
+
+      try (GitHubSCMNavigatorRequest request = gitHubSCMNavigatorContext.newRequest(this, observer)) {
+        SourceFactory sourceFactory = new SourceFactory(request);
+        WitnessImpl witness = new WitnessImpl(listener);
+
+        boolean githubAppAuthentication = credentials instanceof GitHubAppCredentials;
+        if (github.isAnonymous()) {
+          listener.getLogger()
+            .format(
+              "Connecting to %s with no credentials, anonymous access%n",
+              apiUri == null ? GitHubSCMSource.GITHUB_URL : apiUri);
+        } else if (!githubAppAuthentication) {
+          listener.getLogger()
+            .format(
+              "Connecting to %s using %s%n",
+              apiUri == null ? GitHubSCMSource.GITHUB_URL : apiUri,
+              CredentialsNameProvider.name(credentials));
+          GHMyself myself;
+          try {
+            // Requires an authenticated access
+            myself = github.getMyself();
+          } catch (RateLimitExceededException rle) {
+            throw new AbortException(rle.getMessage());
+          }
+          if (myself != null && repoOwner.equalsIgnoreCase(myself.getLogin())) {
+            listener.getLogger().format("Looking up %s repository of myself %s%n%n", sourceName, repoOwner);
+            GHRepository repo = myself.getRepository(sourceName);
+            if (repo != null && repo.getOwnerName().equals(repoOwner)) {
+
+              if (repo.isArchived() && gitHubSCMNavigatorContext.isExcludeArchivedRepositories()) {
+                witness.record(repo.getName(), false);
+                listener.getLogger()
+                  .println(GitHubConsoleNote.create(
+                    System.currentTimeMillis(),
+                    String.format(
+                      "Skipping repository %s because it is archived",
+                      repo.getName())));
+
+              } else if (!gitHubSCMNavigatorContext.getTopics().isEmpty()
+                && !repo.listTopics().containsAll(gitHubSCMNavigatorContext.getTopics())) {
+                // exclude repositories which are missing one or more of the specified topics
+                witness.record(repo.getName(), false);
+                listener.getLogger()
+                  .println(GitHubConsoleNote.create(
+                    System.currentTimeMillis(),
+                    String.format(
+                      "Skipping repository %s because it is missing one or more of the following topics: '%s'",
+                      repo.getName(), gitHubSCMNavigatorContext.getTopics())));
+              } else if (!repo.isPrivate() && gitHubSCMNavigatorContext.isExcludePublicRepositories()) {
+                witness.record(repo.getName(), false);
+                listener.getLogger()
+                  .println(GitHubConsoleNote.create(
+                    System.currentTimeMillis(),
+                    String.format(
+                      "Skipping repository %s because it is public",
+                      repo.getName())));
+              } else if (repo.isPrivate() && gitHubSCMNavigatorContext.isExcludePrivateRepositories()) {
+                witness.record(repo.getName(), false);
+                listener.getLogger()
+                  .println(GitHubConsoleNote.create(
+                    System.currentTimeMillis(),
+                    String.format(
+                      "Skipping repository %s because it is private",
+                      repo.getName())));
+
+              } else if (gitHubSCMNavigatorContext.isExcludeForkedRepositories()
+                && repo.getSource() != null) {
+                witness.record(repo.getName(), false);
+                listener.getLogger()
+                  .println(GitHubConsoleNote.create(
+                    System.currentTimeMillis(),
+                    String.format(
+                      "Skipping repository %s because it is a fork",
+                      repo.getName())));
+              } else if (request.process(repo.getName(), sourceFactory, null, witness)) {
+                listener.getLogger()
+                  .println(GitHubConsoleNote.create(
+                    System.currentTimeMillis(),
+                    String.format(
+                      "%d repositories were processed (query completed)",
+                      witness.getCount())));
+              }
+            }
+            listener.getLogger()
+              .println(GitHubConsoleNote.create(
+                System.currentTimeMillis(),
+                String.format("%d repositories were processed", witness.getCount())));
+            return;
+          }
+        }
+
+        GHOrganization org = getGhOrganization(github);
+        if (org != null && repoOwner.equalsIgnoreCase(org.getLogin())) {
+          listener.getLogger()
+            .format("Looking up %s repository of organization %s%n%n", sourceName, repoOwner);
+          GHRepository repo = org.getRepository(sourceName);
+          if (repo != null) {
+
+            if (repo.isArchived() && gitHubSCMNavigatorContext.isExcludeArchivedRepositories()) {
+              witness.record(repo.getName(), false);
+              listener.getLogger()
+                .println(GitHubConsoleNote.create(
+                  System.currentTimeMillis(),
+                  String.format(
+                    "Skipping repository %s because it is archived", repo.getName())));
+
+            } else if (!gitHubSCMNavigatorContext.getTopics().isEmpty()
+              && !repo.listTopics().containsAll(gitHubSCMNavigatorContext.getTopics())) {
+              // exclude repositories which are missing one or more of the specified topics
+              witness.record(repo.getName(), false);
+              listener.getLogger()
+                .println(GitHubConsoleNote.create(
+                  System.currentTimeMillis(),
+                  String.format(
+                    "Skipping repository %s because it is missing one or more of the following topics: '%s'",
+                    repo.getName(), gitHubSCMNavigatorContext.getTopics())));
+            } else if (StringUtils.isNotBlank(gitHubSCMNavigatorContext.getTeamSlug())
+              && !isRepositoryVisibleToTeam(org, repo, gitHubSCMNavigatorContext.getTeamSlug())) {
+              listener.getLogger()
+                .println(GitHubConsoleNote.create(
+                  System.currentTimeMillis(),
+                  String.format(
+                    "Skipping repository %s because it is not in team %s",
+                    repo.getName(), gitHubSCMNavigatorContext.getTeamSlug())));
+            } else if (!repo.isPrivate() && gitHubSCMNavigatorContext.isExcludePublicRepositories()) {
+              witness.record(repo.getName(), false);
+              listener.getLogger()
+                .println(GitHubConsoleNote.create(
+                  System.currentTimeMillis(),
+                  String.format(
+                    "Skipping repository %s because it is public", repo.getName())));
+            } else if (repo.isPrivate() && gitHubSCMNavigatorContext.isExcludePrivateRepositories()) {
+              witness.record(repo.getName(), false);
+              listener.getLogger()
+                .println(GitHubConsoleNote.create(
+                  System.currentTimeMillis(),
+                  String.format(
+                    "Skipping repository %s because it is private", repo.getName())));
+            } else if (gitHubSCMNavigatorContext.isExcludeForkedRepositories()
+              && repo.getSource() != null) {
+              witness.record(repo.getName(), false);
+              listener.getLogger()
+                .println(GitHubConsoleNote.create(
+                  System.currentTimeMillis(),
+                  String.format(
+                    "Skipping repository %s because it is a fork", repo.getName())));
+
+            } else if (request.process(repo.getName(), sourceFactory, null, witness)) {
+              listener.getLogger()
+                .println(GitHubConsoleNote.create(
+                  System.currentTimeMillis(),
+                  String.format(
+                    "%d repositories were processed (query completed)",
+                    witness.getCount())));
+            }
+          }
+          listener.getLogger()
+            .println(GitHubConsoleNote.create(
+              System.currentTimeMillis(),
+              String.format("%d repositories were processed", witness.getCount())));
+          return;
+        }
+
+        GHUser user = null;
+        try {
+          user = github.getUser(repoOwner);
+        } catch (RateLimitExceededException rle) {
+          throw new AbortException(rle.getMessage());
+        } catch (FileNotFoundException fnf) {
+          // the user may not exist... ok to ignore
+        }
+        if (user != null && repoOwner.equalsIgnoreCase(user.getLogin())) {
+          listener.getLogger().format("Looking up %s repository of user %s%n%n", sourceName, repoOwner);
+          GHRepository repo = user.getRepository(sourceName);
+          if (repo != null) {
+
+            if (repo.isArchived() && gitHubSCMNavigatorContext.isExcludeArchivedRepositories()) {
+              witness.record(repo.getName(), false);
+              listener.getLogger()
+                .println(GitHubConsoleNote.create(
+                  System.currentTimeMillis(),
+                  String.format(
+                    "Skipping repository %s because it is archived", repo.getName())));
+
+            } else if (!gitHubSCMNavigatorContext.getTopics().isEmpty()
+              && !repo.listTopics().containsAll(gitHubSCMNavigatorContext.getTopics())) {
+              // exclude repositories which are missing one or more of the specified topics
+              witness.record(repo.getName(), false);
+              listener.getLogger()
+                .println(GitHubConsoleNote.create(
+                  System.currentTimeMillis(),
+                  String.format(
+                    "Skipping repository %s because it is missing one or more of the following topics: '%s'",
+                    repo.getName(), gitHubSCMNavigatorContext.getTopics())));
+            } else if (!repo.isPrivate() && gitHubSCMNavigatorContext.isExcludePublicRepositories()) {
+              witness.record(repo.getName(), false);
+              listener.getLogger()
+                .println(GitHubConsoleNote.create(
+                  System.currentTimeMillis(),
+                  String.format(
+                    "Skipping repository %s because it is public", repo.getName())));
+            } else if (repo.isPrivate() && gitHubSCMNavigatorContext.isExcludePrivateRepositories()) {
+              witness.record(repo.getName(), false);
+              listener.getLogger()
+                .println(GitHubConsoleNote.create(
+                  System.currentTimeMillis(),
+                  String.format(
+                    "Skipping repository %s because it is private", repo.getName())));
+
+            } else if (gitHubSCMNavigatorContext.isExcludeForkedRepositories()
+              && repo.getSource() != null) {
+              witness.record(repo.getName(), false);
+              listener.getLogger()
+                .println(GitHubConsoleNote.create(
+                  System.currentTimeMillis(),
+                  String.format(
+                    "Skipping repository %s because it is a fork", repo.getName())));
+
+            } else if (request.process(repo.getName(), sourceFactory, null, witness)) {
+              listener.getLogger()
+                .println(GitHubConsoleNote.create(
+                  System.currentTimeMillis(),
+                  String.format(
+                    "%d repositories were processed (query completed)",
+                    witness.getCount())));
+            }
+          }
+          listener.getLogger()
+            .println(GitHubConsoleNote.create(
+              System.currentTimeMillis(),
+              String.format("%d repositories were processed", witness.getCount())));
+          return;
+        }
+
+        throw new AbortException(
+          repoOwner + " does not correspond to a known GitHub User Account or Organization");
+      }
+    } finally {
+      Connector.release(github);
+    }
+  }
+
   private boolean isRepositoryVisibleToTeam(GHOrganization org, GHRepository repo, String teamSlug)
-      throws IOException {
+    throws IOException {
     final Iterable<GHRepository> repositories =
-        org.getTeamBySlug(teamSlug).listRepositories().withPageSize(100);
+      org.getTeamBySlug(teamSlug).listRepositories().withPageSize(100);
     for (GHRepository item : repositories) {
       if (repo.getFullName().equals(item.getFullName())) {
         return true;
@@ -948,17 +1516,15 @@
   @NonNull
   @Override
   public List<Action> retrieveActions(
-      @NonNull SCMNavigatorOwner owner,
-      @CheckForNull SCMNavigatorEvent event,
-      @NonNull TaskListener listener)
-      throws IOException, InterruptedException {
+    @NonNull SCMNavigatorOwner owner, @CheckForNull SCMNavigatorEvent event, @NonNull TaskListener listener)
+    throws IOException, InterruptedException {
     // TODO when we have support for trusted events, use the details from event if event was from
     // trusted source
     listener.getLogger().printf("Looking up details of %s...%n", getRepoOwner());
     List<Action> result = new ArrayList<>();
     String apiUri = Util.fixEmptyAndTrim(getApiUri());
     StandardCredentials credentials =
-        Connector.lookupScanCredentials((Item) owner, getApiUri(), credentialsId, repoOwner);
+      Connector.lookupScanCredentials((Item) owner, getApiUri(), credentialsId, repoOwner);
     GitHub hub = Connector.connect(getApiUri(), credentials);
     Connector.configureLocalRateLimitChecker(listener, hub);
     boolean privateMode = determinePrivateMode(apiUri);
@@ -975,47 +1541,39 @@
       if (objectUrl == null) {
         listener.getLogger().println("Organization URL: unspecified");
       } else {
-        listener
-            .getLogger()
-            .printf(
-                "Organization URL: %s%n",
-                HyperlinkNote.encodeTo(
-                    objectUrl, StringUtils.defaultIfBlank(u.getName(), objectUrl)));
+        listener.getLogger()
+          .printf(
+            "Organization URL: %s%n",
+            HyperlinkNote.encodeTo(objectUrl, StringUtils.defaultIfBlank(u.getName(), objectUrl)));
       }
       return result;
     } finally {
       Connector.release(hub);
-=======
-        }
-        if (buildOriginPRMerge) {
-            traits.add(new OriginPullRequestDiscoveryTrait(EnumSet.of(ChangeRequestCheckoutStrategy.MERGE)));
-        }
->>>>>>> fb95d3ad
-    }
-
-<<<<<<< HEAD
+    }
+  }
+
   private static LoadingCache<String, Boolean> createPrivateModeCache() {
     // TODO configurable duration Potentially using Duration.parse.abs?
     return Caffeine.newBuilder()
-        .expireAfterWrite(Duration.ofHours(20))
-        .build(
-            key -> {
-              if (key.equals(GitHubServerConfig.GITHUB_URL)) {
-                return false;
-              }
-              try {
-                GitHub.connectToEnterpriseAnonymously(key).checkApiUrlValidity();
-              } catch (MalformedURLException e) {
-                // URL is bogus so there is never going to be an avatar - or anything else come to
-                // think of it
-                return true;
-              } catch (IOException e) {
-                if (e.getMessage().contains("private mode enabled")) {
-                  return true;
-                }
-              }
-              return false;
-            });
+      .expireAfterWrite(Duration.ofHours(20))
+      .build(
+        key -> {
+          if (key.equals(GitHubServerConfig.GITHUB_URL)) {
+            return false;
+          }
+          try {
+            GitHub.connectToEnterpriseAnonymously(key).checkApiUrlValidity();
+          } catch (MalformedURLException e) {
+            // URL is bogus so there is never going to be an avatar - or anything else come to
+            // think of it
+            return true;
+          } catch (IOException e) {
+            if (e.getMessage().contains("private mode enabled")) {
+              return true;
+            }
+          }
+          return false;
+        });
   }
 
   private static boolean determinePrivateMode(String apiUri) {
@@ -1033,7 +1591,7 @@
     try {
       // FIXME MINOR HACK ALERT
       StandardCredentials credentials =
-          Connector.lookupScanCredentials((Item) owner, getApiUri(), credentialsId, repoOwner);
+        Connector.lookupScanCredentials((Item) owner, getApiUri(), credentialsId, repoOwner);
       GitHub hub = Connector.connect(getApiUri(), credentials);
       try {
         GitHubOrgWebHook.register(hub, repoOwner);
@@ -1042,1290 +1600,383 @@
       }
     } catch (IOException e) {
       DescriptorImpl.LOGGER.log(Level.WARNING, e.getMessage(), e);
-=======
-    /**
-     * Legacy getter.
-     *
-     * @return {@link OriginPullRequestDiscoveryTrait#getStrategies()}.
-     * @deprecated use {@link OriginPullRequestDiscoveryTrait#getStrategies()}
-     */
+    }
+  }
+
+  @Symbol("github")
+  @Extension
+  public static class DescriptorImpl extends SCMNavigatorDescriptor implements IconSpec {
+
+    private static final Logger LOGGER = Logger.getLogger(DescriptorImpl.class.getName());
+
     @Deprecated
     @Restricted(DoNotUse.class)
     @RestrictedSince("2.2.0")
-    public boolean getBuildOriginPRHead() {
-        for (SCMTrait<?> trait : traits) {
-            if (trait instanceof OriginPullRequestDiscoveryTrait) {
-                return ((OriginPullRequestDiscoveryTrait) trait)
-                        .getStrategies()
-                        .contains(ChangeRequestCheckoutStrategy.HEAD);
-            }
-        }
-        return false;
->>>>>>> fb95d3ad
-    }
-
-    /**
-     * Legacy setter.
-     *
-     * @param buildOriginPRHead see {@link
-     *     OriginPullRequestDiscoveryTrait#OriginPullRequestDiscoveryTrait(Set)}.
-     * @deprecated use {@link OriginPullRequestDiscoveryTrait}
-     */
+    public static final String defaultIncludes = "*";
+
     @Deprecated
     @Restricted(DoNotUse.class)
     @RestrictedSince("2.2.0")
-    @DataBoundSetter
-    public void setBuildOriginPRHead(boolean buildOriginPRHead) {
-        for (int i = 0; i < traits.size(); i++) {
-            SCMTrait<?> trait = traits.get(i);
-            if (trait instanceof OriginPullRequestDiscoveryTrait) {
-                Set<ChangeRequestCheckoutStrategy> s = ((OriginPullRequestDiscoveryTrait) trait).getStrategies();
-                if (buildOriginPRHead) {
-                    s.add(ChangeRequestCheckoutStrategy.HEAD);
-                } else {
-                    s.remove(ChangeRequestCheckoutStrategy.HEAD);
-                }
-                traits.set(i, new OriginPullRequestDiscoveryTrait(s));
-                return;
-            }
-        }
-        if (buildOriginPRHead) {
-            traits.add(new OriginPullRequestDiscoveryTrait(EnumSet.of(ChangeRequestCheckoutStrategy.HEAD)));
-        }
-    }
-
-    /**
-     * Legacy getter.
-     *
-     * @return {@link ForkPullRequestDiscoveryTrait#getStrategies()}.
-     * @deprecated use {@link ForkPullRequestDiscoveryTrait#getStrategies()}
-     */
+    public static final String defaultExcludes = "";
+
+    public static final String SAME = GitHubSCMSource.DescriptorImpl.SAME;
+
     @Deprecated
     @Restricted(DoNotUse.class)
     @RestrictedSince("2.2.0")
-    public boolean getBuildForkPRMerge() {
-        for (SCMTrait<?> trait : traits) {
-            if (trait instanceof ForkPullRequestDiscoveryTrait) {
-                return ((ForkPullRequestDiscoveryTrait) trait)
-                        .getStrategies()
-                        .contains(ChangeRequestCheckoutStrategy.MERGE);
-            }
-        }
-        return false;
-    }
-
-    /**
-     * Legacy setter.
-     *
-     * @param buildForkPRMerge see {@link
-     *     ForkPullRequestDiscoveryTrait#ForkPullRequestDiscoveryTrait(Set, SCMHeadAuthority)}.
-     * @deprecated use {@link ForkPullRequestDiscoveryTrait}
-     */
+    public static final boolean defaultBuildOriginBranch = true;
+
     @Deprecated
     @Restricted(DoNotUse.class)
     @RestrictedSince("2.2.0")
-    @DataBoundSetter
-    public void setBuildForkPRMerge(boolean buildForkPRMerge) {
-        for (int i = 0; i < traits.size(); i++) {
-            SCMTrait<?> trait = traits.get(i);
-            if (trait instanceof ForkPullRequestDiscoveryTrait) {
-                ForkPullRequestDiscoveryTrait forkTrait = (ForkPullRequestDiscoveryTrait) trait;
-                Set<ChangeRequestCheckoutStrategy> s = forkTrait.getStrategies();
-                if (buildForkPRMerge) {
-                    s.add(ChangeRequestCheckoutStrategy.MERGE);
-                } else {
-                    s.remove(ChangeRequestCheckoutStrategy.MERGE);
-                }
-                traits.set(i, new ForkPullRequestDiscoveryTrait(s, forkTrait.getTrust()));
-                return;
-            }
-        }
-        if (buildForkPRMerge) {
-            traits.add(new ForkPullRequestDiscoveryTrait(
-                    EnumSet.of(ChangeRequestCheckoutStrategy.MERGE),
-                    new ForkPullRequestDiscoveryTrait.TrustPermission()));
-        }
-    }
-
-    /**
-     * Legacy getter.
-     *
-     * @return {@link ForkPullRequestDiscoveryTrait#getStrategies()}.
-     * @deprecated use {@link ForkPullRequestDiscoveryTrait#getStrategies()}
-     */
+    public static final boolean defaultBuildOriginBranchWithPR = true;
+
     @Deprecated
     @Restricted(DoNotUse.class)
     @RestrictedSince("2.2.0")
-    public boolean getBuildForkPRHead() {
-        for (SCMTrait<?> trait : traits) {
-            if (trait instanceof ForkPullRequestDiscoveryTrait) {
-                return ((ForkPullRequestDiscoveryTrait) trait)
-                        .getStrategies()
-                        .contains(ChangeRequestCheckoutStrategy.HEAD);
-            }
-        }
-        return false;
-    }
-
-    /**
-     * Legacy setter.
-     *
-     * @param buildForkPRHead see {@link
-     *     ForkPullRequestDiscoveryTrait#ForkPullRequestDiscoveryTrait(Set, SCMHeadAuthority)}.
-     * @deprecated use {@link ForkPullRequestDiscoveryTrait}
-     */
+    public static final boolean defaultBuildOriginPRMerge = false;
+
     @Deprecated
     @Restricted(DoNotUse.class)
     @RestrictedSince("2.2.0")
-    @DataBoundSetter
-    public void setBuildForkPRHead(boolean buildForkPRHead) {
-        for (int i = 0; i < traits.size(); i++) {
-            SCMTrait<?> trait = traits.get(i);
-            if (trait instanceof ForkPullRequestDiscoveryTrait) {
-                ForkPullRequestDiscoveryTrait forkTrait = (ForkPullRequestDiscoveryTrait) trait;
-                Set<ChangeRequestCheckoutStrategy> s = forkTrait.getStrategies();
-                if (buildForkPRHead) {
-                    s.add(ChangeRequestCheckoutStrategy.HEAD);
-                } else {
-                    s.remove(ChangeRequestCheckoutStrategy.HEAD);
-                }
-                traits.set(i, new ForkPullRequestDiscoveryTrait(s, forkTrait.getTrust()));
-                return;
-            }
-        }
-        if (buildForkPRHead) {
-            traits.add(new ForkPullRequestDiscoveryTrait(
-                    EnumSet.of(ChangeRequestCheckoutStrategy.HEAD),
-                    new ForkPullRequestDiscoveryTrait.TrustPermission()));
-        }
-    }
-
-    /**
-     * Legacy getter.
-     *
-     * @return {@link SSHCheckoutTrait#getCredentialsId()} with some mangling to preserve legacy
-     *     behaviour.
-     * @deprecated use {@link SSHCheckoutTrait}
-     */
-    @CheckForNull
+    public static final boolean defaultBuildOriginPRHead = false;
+
     @Deprecated
     @Restricted(DoNotUse.class)
     @RestrictedSince("2.2.0")
-    public String getCheckoutCredentialsId() {
-        for (SCMTrait<?> trait : traits) {
-            if (trait instanceof SSHCheckoutTrait) {
-                return StringUtils.defaultString(
-                        ((SSHCheckoutTrait) trait).getCredentialsId(), GitHubSCMSource.DescriptorImpl.ANONYMOUS);
-            }
-        }
-        return DescriptorImpl.SAME;
-    }
-
-    /**
-     * Legacy getter.
-     *
-     * @return {@link RegexSCMSourceFilterTrait#getRegex()}.
-     * @deprecated use {@link RegexSCMSourceFilterTrait}
-     */
+    public static final boolean defaultBuildForkPRMerge = false;
+
     @Deprecated
     @Restricted(DoNotUse.class)
     @RestrictedSince("2.2.0")
-    public String getPattern() {
-        for (SCMTrait<?> trait : traits) {
-            if (trait instanceof RegexSCMSourceFilterTrait) {
-                return ((RegexSCMSourceFilterTrait) trait).getRegex();
-            }
-        }
-        return ".*";
-    }
-
-    /**
-     * Legacy setter.
-     *
-     * @param pattern see {@link RegexSCMSourceFilterTrait#RegexSCMSourceFilterTrait(String)}.
-     * @deprecated use {@link RegexSCMSourceFilterTrait}
-     */
-    @Deprecated
-    @Restricted(DoNotUse.class)
-    @RestrictedSince("2.2.0")
-    @DataBoundSetter
-    public void setPattern(String pattern) {
-        for (int i = 0; i < traits.size(); i++) {
-            SCMTrait<?> trait = traits.get(i);
-            if (trait instanceof RegexSCMSourceFilterTrait) {
-                if (".*".equals(pattern)) {
-                    traits.remove(i);
-                } else {
-                    traits.set(i, new RegexSCMSourceFilterTrait(pattern));
-                }
-                return;
-            }
-        }
-        if (!".*".equals(pattern)) {
-            traits.add(new RegexSCMSourceFilterTrait(pattern));
-        }
+    public static final boolean defaultBuildForkPRHead = false;
+
+    @Inject
+    private GitHubSCMSource.DescriptorImpl delegate;
+
+    /** {@inheritDoc} */
+    @Override
+    public String getPronoun() {
+      return Messages.GitHubSCMNavigator_Pronoun();
+    }
+
+    /** {@inheritDoc} */
+    @Override
+    public String getDisplayName() {
+      return Messages.GitHubSCMNavigator_DisplayName();
+    }
+
+    /** {@inheritDoc} */
+    @Override
+    public String getDescription() {
+      return Messages.GitHubSCMNavigator_Description();
+    }
+
+    /** {@inheritDoc} */
+    @Override
+    public String getIconFilePathPattern() {
+      return "plugin/github-branch-source/images/github-scmnavigator.svg";
+    }
+
+    /** {@inheritDoc} */
+    @Override
+    public String getIconClassName() {
+      return "icon-github-scm-navigator";
+    }
+
+    /** {@inheritDoc} */
+    @SuppressWarnings("unchecked")
+    @Override
+    public SCMNavigator newInstance(String name) {
+      GitHubSCMNavigator navigator = new GitHubSCMNavigator(name);
+      navigator.setTraits(getTraitsDefaults());
+      navigator.setApiUri(GitHubServerConfig.GITHUB_URL);
+      return navigator;
     }
 
     /** {@inheritDoc} */
     @NonNull
     @Override
-    protected String id() {
-        final GitHubSCMNavigatorContext gitHubSCMNavigatorContext = new GitHubSCMNavigatorContext().withTraits(traits);
-        if (!gitHubSCMNavigatorContext.getTopics().isEmpty()) {
-            return StringUtils.defaultIfBlank(apiUri, GitHubSCMSource.GITHUB_URL)
-                    + "::"
-                    + repoOwner
-                    + "::"
-                    + String.join("::", gitHubSCMNavigatorContext.getTopics());
-        }
-        return StringUtils.defaultIfBlank(apiUri, GitHubSCMSource.GITHUB_URL) + "::" + repoOwner;
+    protected SCMSourceCategory[] createCategories() {
+      return new SCMSourceCategory[] {
+        new UncategorizedSCMSourceCategory(Messages._GitHubSCMNavigator_UncategorizedCategory())
+        // TODO add support for forks
+      };
+    }
+
+    /**
+     * Validates the selected credentials.
+     *
+     * @param context the context.
+     * @param apiUri the end-point.
+     * @param credentialsId the credentials.
+     * @return validation results.
+     * @since 2.2.0
+     */
+    @RequirePOST
+    @Restricted(NoExternalUse.class) // stapler
+    public FormValidation doCheckCredentialsId(
+      @CheckForNull @AncestorInPath Item context,
+      @QueryParameter String apiUri,
+      @QueryParameter String credentialsId,
+      @QueryParameter String repoOwner) {
+      return Connector.checkScanCredentials(context, apiUri, credentialsId, repoOwner);
+    }
+
+    /**
+     * Populates the drop-down list of credentials.
+     *
+     * @param context the context.
+     * @param apiUri the end-point.
+     * @param credentialsId the existing selection;
+     * @return the drop-down list.
+     * @since 2.2.0
+     */
+    @Restricted(NoExternalUse.class) // stapler
+    public ListBoxModel doFillCredentialsIdItems(
+      @CheckForNull @AncestorInPath Item context,
+      @QueryParameter String apiUri,
+      @QueryParameter String credentialsId) {
+      if (context == null
+        ? !Jenkins.get().hasPermission(Jenkins.ADMINISTER)
+        : !context.hasPermission(Item.EXTENDED_READ)) {
+        return new StandardListBoxModel().includeCurrentValue(credentialsId);
+      }
+      return Connector.listScanCredentials(context, apiUri);
+    }
+
+    /**
+     * Returns the available GitHub endpoint items.
+     *
+     * @return the available GitHub endpoint items.
+     */
+    @Restricted(NoExternalUse.class) // stapler
+    @SuppressWarnings("unused") // stapler
+    public ListBoxModel doFillApiUriItems() {
+      return getPossibleApiUriItems();
+    }
+
+    static ListBoxModel getPossibleApiUriItems() {
+      ListBoxModel result = new ListBoxModel();
+      result.add("GitHub", "");
+      for (Endpoint e : GitHubConfiguration.get().getEndpoints()) {
+        result.add(
+          e.getName() == null ? e.getApiUri() : e.getName() + " (" + e.getApiUri() + ")", e.getApiUri());
+      }
+      return result;
+    }
+
+    /**
+     * Returns {@code true} if there is more than one GitHub endpoint configured, and consequently
+     * the UI should provide the ability to select the endpoint.
+     *
+     * @return {@code true} if there is more than one GitHub endpoint configured.
+     */
+    @SuppressWarnings("unused") // jelly
+    public boolean isApiUriSelectable() {
+      return !GitHubConfiguration.get().getEndpoints().isEmpty();
+    }
+
+    /**
+     * Returns the {@link SCMTraitDescriptor} instances grouped into categories.
+     *
+     * @return the categorized list of {@link SCMTraitDescriptor} instances.
+     * @since 2.2.0
+     */
+    @SuppressWarnings("unused") // jelly
+    public List<NamedArrayList<? extends SCMTraitDescriptor<?>>> getTraitsDescriptorLists() {
+      GitHubSCMSource.DescriptorImpl sourceDescriptor =
+        Jenkins.get().getDescriptorByType(GitHubSCMSource.DescriptorImpl.class);
+      List<SCMTraitDescriptor<?>> all = new ArrayList<>();
+      all.addAll(SCMNavigatorTrait._for(this, GitHubSCMNavigatorContext.class, GitHubSCMSourceBuilder.class));
+      all.addAll(SCMSourceTrait._for(sourceDescriptor, GitHubSCMSourceContext.class, null));
+      all.addAll(SCMSourceTrait._for(sourceDescriptor, null, GitHubSCMBuilder.class));
+      Set<SCMTraitDescriptor<?>> dedup = new HashSet<>();
+      for (Iterator<SCMTraitDescriptor<?>> iterator = all.iterator(); iterator.hasNext(); ) {
+        SCMTraitDescriptor<?> d = iterator.next();
+        if (dedup.contains(d) || d instanceof GitBrowserSCMSourceTrait.DescriptorImpl) {
+          // remove any we have seen already and ban the browser configuration as it will always be
+          // github
+          iterator.remove();
+        } else {
+          dedup.add(d);
+        }
+      }
+      List<NamedArrayList<? extends SCMTraitDescriptor<?>>> result = new ArrayList<>();
+      NamedArrayList.select(
+        all,
+        "Repositories",
+        new NamedArrayList.Predicate<SCMTraitDescriptor<?>>() {
+          @Override
+          public boolean test(SCMTraitDescriptor<?> scmTraitDescriptor) {
+            return scmTraitDescriptor instanceof SCMNavigatorTraitDescriptor;
+          }
+        },
+        true,
+        result);
+      NamedArrayList.select(
+        all,
+        Messages.GitHubSCMNavigator_withinRepository(),
+        NamedArrayList.anyOf(
+          NamedArrayList.withAnnotation(Discovery.class),
+          NamedArrayList.withAnnotation(Selection.class)),
+        true,
+        result);
+      NamedArrayList.select(all, Messages.GitHubSCMNavigator_general(), null, true, result);
+      return result;
+    }
+
+    @SuppressWarnings("unused") // jelly
+    @NonNull
+    public List<SCMTrait<? extends SCMTrait<?>>> getTraitsDefaults() {
+      return new ArrayList<>(delegate.getTraitsDefaults());
+    }
+
+    static {
+      IconSet.icons.addIcon(new Icon(
+        "icon-github-scm-navigator icon-sm",
+        "plugin/github-branch-source/images/svgs/github-scmnavigator.svg",
+        Icon.ICON_SMALL_STYLE));
+      IconSet.icons.addIcon(new Icon(
+        "icon-github-scm-navigator icon-md",
+        "plugin/github-branch-source/images/svgs/github-scmnavigator.svg",
+        Icon.ICON_MEDIUM_STYLE));
+      IconSet.icons.addIcon(new Icon(
+        "icon-github-scm-navigator icon-lg",
+        "plugin/github-branch-source/images/svgs/github-scmnavigator.svg",
+        Icon.ICON_LARGE_STYLE));
+      IconSet.icons.addIcon(new Icon(
+        "icon-github-scm-navigator icon-xlg",
+        "plugin/github-branch-source/images/svgs/github-scmnavigator.svg",
+        Icon.ICON_XLARGE_STYLE));
+
+      IconSet.icons.addIcon(new Icon(
+        "icon-github-logo icon-sm",
+        "plugin/github-branch-source/images/svgs/sprite-github.svg#github-logo",
+        Icon.ICON_SMALL_STYLE,
+        IconFormat.EXTERNAL_SVG_SPRITE));
+      IconSet.icons.addIcon(new Icon(
+        "icon-github-logo icon-md",
+        "plugin/github-branch-source/images/svgs/sprite-github.svg#github-logo",
+        Icon.ICON_MEDIUM_STYLE,
+        IconFormat.EXTERNAL_SVG_SPRITE));
+      IconSet.icons.addIcon(new Icon(
+        "icon-github-logo icon-lg",
+        "plugin/github-branch-source/images/svgs/sprite-github.svg#github-logo",
+        Icon.ICON_LARGE_STYLE,
+        IconFormat.EXTERNAL_SVG_SPRITE));
+      IconSet.icons.addIcon(new Icon(
+        "icon-github-logo icon-xlg",
+        "plugin/github-branch-source/images/svgs/sprite-github.svg#github-logo",
+        Icon.ICON_XLARGE_STYLE,
+        IconFormat.EXTERNAL_SVG_SPRITE));
+
+      IconSet.icons.addIcon(new Icon(
+        "icon-github-repo icon-sm",
+        "plugin/github-branch-source/images/svgs/sprite-github.svg#github-repo",
+        Icon.ICON_SMALL_STYLE,
+        IconFormat.EXTERNAL_SVG_SPRITE));
+      IconSet.icons.addIcon(new Icon(
+        "icon-github-repo icon-md",
+        "plugin/github-branch-source/images/svgs/sprite-github.svg#github-repo",
+        Icon.ICON_MEDIUM_STYLE,
+        IconFormat.EXTERNAL_SVG_SPRITE));
+      IconSet.icons.addIcon(new Icon(
+        "icon-github-repo icon-lg",
+        "plugin/github-branch-source/images/svgs/sprite-github.svg#github-repo",
+        Icon.ICON_LARGE_STYLE,
+        IconFormat.EXTERNAL_SVG_SPRITE));
+      IconSet.icons.addIcon(new Icon(
+        "icon-github-repo icon-xlg",
+        "plugin/github-branch-source/images/svgs/sprite-github.svg#github-repo",
+        Icon.ICON_XLARGE_STYLE,
+        IconFormat.EXTERNAL_SVG_SPRITE));
+
+      IconSet.icons.addIcon(new Icon(
+        "icon-github-branch icon-sm",
+        "plugin/github-branch-source/images/svgs/sprite-github.svg#git-branch",
+        Icon.ICON_SMALL_STYLE,
+        IconFormat.EXTERNAL_SVG_SPRITE));
+      IconSet.icons.addIcon(new Icon(
+        "icon-github-branch icon-md",
+        "plugin/github-branch-source/images/svgs/sprite-github.svg#git-branch",
+        Icon.ICON_MEDIUM_STYLE,
+        IconFormat.EXTERNAL_SVG_SPRITE));
+      IconSet.icons.addIcon(new Icon(
+        "icon-github-branch icon-lg",
+        "plugin/github-branch-source/images/svgs/sprite-github.svg#git-branch",
+        Icon.ICON_LARGE_STYLE,
+        IconFormat.EXTERNAL_SVG_SPRITE));
+      IconSet.icons.addIcon(new Icon(
+        "icon-github-branch icon-xlg",
+        "plugin/github-branch-source/images/svgs/sprite-github.svg#git-branch",
+        Icon.ICON_XLARGE_STYLE,
+        IconFormat.EXTERNAL_SVG_SPRITE));
+    }
+  }
+
+  /** A {@link SCMNavigatorRequest.Witness} that counts how many sources have been observed. */
+  private static class WitnessImpl implements SCMNavigatorRequest.Witness {
+    /** The count of repositories matches. */
+    @GuardedBy("this")
+    private int count;
+    /** The listener to log to. */
+    @NonNull
+    private final TaskListener listener;
+
+    /**
+     * Constructor.
+     *
+     * @param listener the listener to log to.
+     */
+    public WitnessImpl(@NonNull TaskListener listener) {
+      this.listener = listener;
     }
 
     /** {@inheritDoc} */
     @Override
-    public void visitSources(SCMSourceObserver observer) throws IOException, InterruptedException {
-        Set<String> includes = observer.getIncludes();
-        if (includes != null && includes.size() == 1) {
-            // optimize for the single source case
-            visitSource(includes.iterator().next(), observer);
-            return;
-        }
-        TaskListener listener = observer.getListener();
-
-        // Input data validation
-        if (repoOwner.isEmpty()) {
-            throw new AbortException("Must specify user or organization");
-        }
-
-        StandardCredentials credentials =
-                Connector.lookupScanCredentials((Item) observer.getContext(), apiUri, credentialsId, repoOwner);
-
-        // Github client and validation
-        GitHub github = Connector.connect(apiUri, credentials);
-        try {
-            Connector.checkConnectionValidity(apiUri, listener, credentials, github);
-            Connector.configureLocalRateLimitChecker(listener, github);
-
-            // Input data validation
-            if (credentials != null && !isCredentialValid(github)) {
-                String message = String.format(
-                        "Invalid scan credentials %s to connect to %s, skipping",
-                        CredentialsNameProvider.name(credentials),
-                        apiUri == null ? GitHubSCMSource.GITHUB_URL : apiUri);
-                throw new AbortException(message);
-            }
-
-            GitHubSCMNavigatorContext gitHubSCMNavigatorContext =
-                    new GitHubSCMNavigatorContext().withTraits(getTraits());
-
-            try (GitHubSCMNavigatorRequest request = gitHubSCMNavigatorContext.newRequest(this, observer)) {
-                SourceFactory sourceFactory = new SourceFactory(request);
-                WitnessImpl witness = new WitnessImpl(listener);
-
-                boolean githubAppAuthentication = credentials instanceof GitHubAppCredentials;
-                if (github.isAnonymous()) {
-                    listener.getLogger()
-                            .format(
-                                    "Connecting to %s with no credentials, anonymous access%n",
-                                    apiUri == null ? GitHubSCMSource.GITHUB_URL : apiUri);
-                } else if (!githubAppAuthentication) {
-                    GHMyself myself;
-                    try {
-                        // Requires an authenticated access
-                        myself = github.getMyself();
-                    } catch (RateLimitExceededException rle) {
-                        throw new AbortException(rle.getMessage());
-                    }
-                    if (myself != null && repoOwner.equalsIgnoreCase(myself.getLogin())) {
-                        listener.getLogger()
-                                .println(GitHubConsoleNote.create(
-                                        System.currentTimeMillis(),
-                                        String.format("Looking up repositories of myself %s", repoOwner)));
-                        final Iterable<GHRepository> repositories;
-                        if (!gitHubSCMNavigatorContext.getTopics().isEmpty()) {
-                            listener.getLogger()
-                                    .println(GitHubConsoleNote.create(
-                                            System.currentTimeMillis(),
-                                            String.format(
-                                                    "Looking up repositories for topics: '%s'",
-                                                    gitHubSCMNavigatorContext.getTopics())));
-                            repositories = searchRepositories(github, gitHubSCMNavigatorContext);
-                        } else {
-                            repositories = myself.listRepositories(100);
-                        }
-
-                        for (GHRepository repo : repositories) {
-                            if (!repoOwner.equals(repo.getOwnerName())) {
-                                continue; // ignore repos in other orgs when using GHMyself
-                            }
-
-                            if (repo.isArchived() && gitHubSCMNavigatorContext.isExcludeArchivedRepositories()) {
-                                witness.record(repo.getName(), false);
-                                listener.getLogger()
-                                        .println(GitHubConsoleNote.create(
-                                                System.currentTimeMillis(),
-                                                String.format(
-                                                        "Skipping repository %s because it is archived",
-                                                        repo.getName())));
-
-                            } else if (!gitHubSCMNavigatorContext.getTopics().isEmpty()
-                                    && !repo.listTopics().containsAll(gitHubSCMNavigatorContext.getTopics())) {
-                                // exclude repositories which are missing one or more of the specified topics
-                                witness.record(repo.getName(), false);
-                                listener.getLogger()
-                                        .println(GitHubConsoleNote.create(
-                                                System.currentTimeMillis(),
-                                                String.format(
-                                                        "Skipping repository %s because it is missing one or more of the following topics: '%s'",
-                                                        repo.getName(), gitHubSCMNavigatorContext.getTopics())));
-                            } else if (!repo.isPrivate() && gitHubSCMNavigatorContext.isExcludePublicRepositories()) {
-                                witness.record(repo.getName(), false);
-                                listener.getLogger()
-                                        .println(GitHubConsoleNote.create(
-                                                System.currentTimeMillis(),
-                                                String.format(
-                                                        "Skipping repository %s because it is public",
-                                                        repo.getName())));
-                            } else if (repo.isPrivate() && gitHubSCMNavigatorContext.isExcludePrivateRepositories()) {
-                                witness.record(repo.getName(), false);
-                                listener.getLogger()
-                                        .println(GitHubConsoleNote.create(
-                                                System.currentTimeMillis(),
-                                                String.format(
-                                                        "Skipping repository %s because it is private",
-                                                        repo.getName())));
-                            } else if (gitHubSCMNavigatorContext.isExcludeForkedRepositories()
-                                    && repo.getSource() != null) {
-                                witness.record(repo.getName(), false);
-                                listener.getLogger()
-                                        .println(GitHubConsoleNote.create(
-                                                System.currentTimeMillis(),
-                                                String.format(
-                                                        "Skipping repository %s because it is a fork",
-                                                        repo.getName())));
-                            } else if (request.process(repo.getName(), sourceFactory, null, witness)) {
-                                listener.getLogger()
-                                        .println(GitHubConsoleNote.create(
-                                                System.currentTimeMillis(),
-                                                String.format(
-                                                        "%d repositories were processed (query completed)",
-                                                        witness.getCount())));
-                            }
-                        }
-                        listener.getLogger()
-                                .println(GitHubConsoleNote.create(
-                                        System.currentTimeMillis(),
-                                        String.format("%d repositories were processed", witness.getCount())));
-                        return;
-                    }
-                }
-                GHOrganization org = getGhOrganization(github);
-                if (org != null && repoOwner.equalsIgnoreCase(org.getLogin())) {
-                    listener.getLogger()
-                            .println(GitHubConsoleNote.create(
-                                    System.currentTimeMillis(),
-                                    String.format("Looking up repositories of organization %s", repoOwner)));
-                    final Iterable<GHRepository> repositories;
-                    if (StringUtils.isNotBlank(gitHubSCMNavigatorContext.getTeamSlug())) {
-                        // get repositories for selected team
-                        listener.getLogger()
-                                .println(GitHubConsoleNote.create(
-                                        System.currentTimeMillis(),
-                                        String.format(
-                                                "Looking up repositories for team %s",
-                                                gitHubSCMNavigatorContext.getTeamSlug())));
-                        repositories = org.getTeamBySlug(gitHubSCMNavigatorContext.getTeamSlug())
-                                .listRepositories()
-                                .withPageSize(100);
-                    } else if (!gitHubSCMNavigatorContext.getTopics().isEmpty()) {
-                        listener.getLogger()
-                                .println(GitHubConsoleNote.create(
-                                        System.currentTimeMillis(),
-                                        String.format(
-                                                "Looking up repositories for topics: '%s'",
-                                                gitHubSCMNavigatorContext.getTopics())));
-                        repositories = searchRepositories(github, gitHubSCMNavigatorContext);
-                    } else {
-                        repositories = org.listRepositories(100);
-                    }
-                    for (GHRepository repo : repositories) {
-                        if (repo.isArchived() && gitHubSCMNavigatorContext.isExcludeArchivedRepositories()) {
-                            // exclude archived repositories
-                            witness.record(repo.getName(), false);
-                            listener.getLogger()
-                                    .println(GitHubConsoleNote.create(
-                                            System.currentTimeMillis(),
-                                            String.format(
-                                                    "Skipping repository %s because it is archived", repo.getName())));
-                        } else if (!gitHubSCMNavigatorContext.getTopics().isEmpty()
-                                && !repo.listTopics().containsAll(gitHubSCMNavigatorContext.getTopics())) {
-                            // exclude repositories which are missing one or more of the specified topics
-                            witness.record(repo.getName(), false);
-                            listener.getLogger()
-                                    .println(GitHubConsoleNote.create(
-                                            System.currentTimeMillis(),
-                                            String.format(
-                                                    "Skipping repository %s because it is missing one or more of the following topics: '%s'",
-                                                    repo.getName(), gitHubSCMNavigatorContext.getTopics())));
-
-                        } else if (!repo.isPrivate() && gitHubSCMNavigatorContext.isExcludePublicRepositories()) {
-                            witness.record(repo.getName(), false);
-                            listener.getLogger()
-                                    .println(GitHubConsoleNote.create(
-                                            System.currentTimeMillis(),
-                                            String.format(
-                                                    "Skipping repository %s because it is public", repo.getName())));
-
-                        } else if (repo.isPrivate() && gitHubSCMNavigatorContext.isExcludePrivateRepositories()) {
-                            witness.record(repo.getName(), false);
-                            listener.getLogger()
-                                    .println(GitHubConsoleNote.create(
-                                            System.currentTimeMillis(),
-                                            String.format(
-                                                    "Skipping repository %s because it is private", repo.getName())));
-
-                        } else if (gitHubSCMNavigatorContext.isExcludeForkedRepositories()
-                                && repo.getSource() != null) {
-                            witness.record(repo.getName(), false);
-                            listener.getLogger()
-                                    .println(GitHubConsoleNote.create(
-                                            System.currentTimeMillis(),
-                                            String.format(
-                                                    "Skipping repository %s because it is a fork", repo.getName())));
-                        } else if (request.process(repo.getName(), sourceFactory, null, witness)) {
-                            listener.getLogger()
-                                    .println(GitHubConsoleNote.create(
-                                            System.currentTimeMillis(),
-                                            String.format(
-                                                    "%d repositories were processed (query completed)",
-                                                    witness.getCount())));
-                        }
-                    }
-                    listener.getLogger()
-                            .println(GitHubConsoleNote.create(
-                                    System.currentTimeMillis(),
-                                    String.format("%d repositories were processed", witness.getCount())));
-                    return;
-                }
-
-                GHUser user = null;
-                try {
-                    user = github.getUser(repoOwner);
-                } catch (RateLimitExceededException rle) {
-                    throw new AbortException(rle.getMessage());
-                } catch (FileNotFoundException fnf) {
-                    // the user may not exist... ok to ignore
-                }
-                if (user != null && repoOwner.equalsIgnoreCase(user.getLogin())) {
-                    listener.getLogger().format("Looking up repositories of user %s%n%n", repoOwner);
-                    for (GHRepository repo : user.listRepositories(100)) {
-                        if (repo.isArchived() && gitHubSCMNavigatorContext.isExcludeArchivedRepositories()) {
-                            witness.record(repo.getName(), false);
-                            listener.getLogger()
-                                    .println(GitHubConsoleNote.create(
-                                            System.currentTimeMillis(),
-                                            String.format(
-                                                    "Skipping repository %s because it is archived", repo.getName())));
-
-                        } else if (!gitHubSCMNavigatorContext.getTopics().isEmpty()
-                                && !repo.listTopics().containsAll(gitHubSCMNavigatorContext.getTopics())) {
-                            // exclude repositories which are missing one or more of the specified topics
-                            witness.record(repo.getName(), false);
-                            listener.getLogger()
-                                    .println(GitHubConsoleNote.create(
-                                            System.currentTimeMillis(),
-                                            String.format(
-                                                    "Skipping repository %s because it is missing one or more of the following topics: '%s'",
-                                                    repo.getName(), gitHubSCMNavigatorContext.getTopics())));
-                        } else if (gitHubSCMNavigatorContext.isExcludeForkedRepositories()
-                                && repo.getSource() != null) {
-                            witness.record(repo.getName(), false);
-                            listener.getLogger()
-                                    .println(GitHubConsoleNote.create(
-                                            System.currentTimeMillis(),
-                                            String.format(
-                                                    "Skipping repository %s because it is a fork", repo.getName())));
-                        } else if (request.process(repo.getName(), sourceFactory, null, witness)) {
-                            listener.getLogger()
-                                    .println(GitHubConsoleNote.create(
-                                            System.currentTimeMillis(),
-                                            String.format(
-                                                    "%d repositories were processed (query completed)",
-                                                    witness.getCount())));
-                        }
-                    }
-                    listener.getLogger()
-                            .println(GitHubConsoleNote.create(
-                                    System.currentTimeMillis(),
-                                    String.format("%d repositories were processed", witness.getCount())));
-                    return;
-                }
-
-                throw new AbortException(
-                        repoOwner + " does not correspond to a known GitHub User Account or Organization");
-            }
-        } finally {
-            Connector.release(github);
-        }
-    }
-
-    private Iterable<GHRepository> searchRepositories(final GitHub github, final GitHubSCMNavigatorContext context) {
-        final GHRepositorySearchBuilder ghRepositorySearchBuilder = github.searchRepositories();
-        context.getTopics().forEach(ghRepositorySearchBuilder::topic);
-        ghRepositorySearchBuilder.org(getRepoOwner());
-        if (!context.isExcludeForkedRepositories()) {
-            ghRepositorySearchBuilder.q("fork:true");
-        }
-        return ghRepositorySearchBuilder.list().withPageSize(100);
-    }
-
-    private GHOrganization getGhOrganization(final GitHub github) throws IOException {
-        try {
-            return github.getOrganization(repoOwner);
-        } catch (RateLimitExceededException rle) {
-            throw new AbortException(rle.getMessage());
-        } catch (FileNotFoundException fnf) {
-            // may be an user... ok to ignore
-        }
-        return null;
-    }
-
-    /** {@inheritDoc} */
-    @Override
-    public void visitSource(String sourceName, SCMSourceObserver observer) throws IOException, InterruptedException {
-        TaskListener listener = observer.getListener();
-
-        // Input data validation
-        if (repoOwner.isEmpty()) {
-            throw new AbortException("Must specify user or organization");
-        }
-
-        StandardCredentials credentials =
-                Connector.lookupScanCredentials((Item) observer.getContext(), apiUri, credentialsId, repoOwner);
-
-        // Github client and validation
-        GitHub github;
-        try {
-            github = Connector.connect(apiUri, credentials);
-        } catch (HttpException e) {
-            throw new AbortException(e.getMessage());
-        }
-
-        try {
-            // Input data validation
-            if (credentials != null && !isCredentialValid(github)) {
-                String message = String.format(
-                        "Invalid scan credentials %s to connect to %s, skipping",
-                        CredentialsNameProvider.name(credentials),
-                        apiUri == null ? GitHubSCMSource.GITHUB_URL : apiUri);
-                throw new AbortException(message);
-            }
-
-            GitHubSCMNavigatorContext gitHubSCMNavigatorContext = new GitHubSCMNavigatorContext().withTraits(traits);
-
-            try (GitHubSCMNavigatorRequest request = gitHubSCMNavigatorContext.newRequest(this, observer)) {
-                SourceFactory sourceFactory = new SourceFactory(request);
-                WitnessImpl witness = new WitnessImpl(listener);
-
-                boolean githubAppAuthentication = credentials instanceof GitHubAppCredentials;
-                if (github.isAnonymous()) {
-                    listener.getLogger()
-                            .format(
-                                    "Connecting to %s with no credentials, anonymous access%n",
-                                    apiUri == null ? GitHubSCMSource.GITHUB_URL : apiUri);
-                } else if (!githubAppAuthentication) {
-                    listener.getLogger()
-                            .format(
-                                    "Connecting to %s using %s%n",
-                                    apiUri == null ? GitHubSCMSource.GITHUB_URL : apiUri,
-                                    CredentialsNameProvider.name(credentials));
-                    GHMyself myself;
-                    try {
-                        // Requires an authenticated access
-                        myself = github.getMyself();
-                    } catch (RateLimitExceededException rle) {
-                        throw new AbortException(rle.getMessage());
-                    }
-                    if (myself != null && repoOwner.equalsIgnoreCase(myself.getLogin())) {
-                        listener.getLogger().format("Looking up %s repository of myself %s%n%n", sourceName, repoOwner);
-                        GHRepository repo = myself.getRepository(sourceName);
-                        if (repo != null && repo.getOwnerName().equals(repoOwner)) {
-
-                            if (repo.isArchived() && gitHubSCMNavigatorContext.isExcludeArchivedRepositories()) {
-                                witness.record(repo.getName(), false);
-                                listener.getLogger()
-                                        .println(GitHubConsoleNote.create(
-                                                System.currentTimeMillis(),
-                                                String.format(
-                                                        "Skipping repository %s because it is archived",
-                                                        repo.getName())));
-
-                            } else if (!gitHubSCMNavigatorContext.getTopics().isEmpty()
-                                    && !repo.listTopics().containsAll(gitHubSCMNavigatorContext.getTopics())) {
-                                // exclude repositories which are missing one or more of the specified topics
-                                witness.record(repo.getName(), false);
-                                listener.getLogger()
-                                        .println(GitHubConsoleNote.create(
-                                                System.currentTimeMillis(),
-                                                String.format(
-                                                        "Skipping repository %s because it is missing one or more of the following topics: '%s'",
-                                                        repo.getName(), gitHubSCMNavigatorContext.getTopics())));
-                            } else if (!repo.isPrivate() && gitHubSCMNavigatorContext.isExcludePublicRepositories()) {
-                                witness.record(repo.getName(), false);
-                                listener.getLogger()
-                                        .println(GitHubConsoleNote.create(
-                                                System.currentTimeMillis(),
-                                                String.format(
-                                                        "Skipping repository %s because it is public",
-                                                        repo.getName())));
-                            } else if (repo.isPrivate() && gitHubSCMNavigatorContext.isExcludePrivateRepositories()) {
-                                witness.record(repo.getName(), false);
-                                listener.getLogger()
-                                        .println(GitHubConsoleNote.create(
-                                                System.currentTimeMillis(),
-                                                String.format(
-                                                        "Skipping repository %s because it is private",
-                                                        repo.getName())));
-
-                            } else if (gitHubSCMNavigatorContext.isExcludeForkedRepositories()
-                                    && repo.getSource() != null) {
-                                witness.record(repo.getName(), false);
-                                listener.getLogger()
-                                        .println(GitHubConsoleNote.create(
-                                                System.currentTimeMillis(),
-                                                String.format(
-                                                        "Skipping repository %s because it is a fork",
-                                                        repo.getName())));
-                            } else if (request.process(repo.getName(), sourceFactory, null, witness)) {
-                                listener.getLogger()
-                                        .println(GitHubConsoleNote.create(
-                                                System.currentTimeMillis(),
-                                                String.format(
-                                                        "%d repositories were processed (query completed)",
-                                                        witness.getCount())));
-                            }
-                        }
-                        listener.getLogger()
-                                .println(GitHubConsoleNote.create(
-                                        System.currentTimeMillis(),
-                                        String.format("%d repositories were processed", witness.getCount())));
-                        return;
-                    }
-                }
-
-                GHOrganization org = getGhOrganization(github);
-                if (org != null && repoOwner.equalsIgnoreCase(org.getLogin())) {
-                    listener.getLogger()
-                            .format("Looking up %s repository of organization %s%n%n", sourceName, repoOwner);
-                    GHRepository repo = org.getRepository(sourceName);
-                    if (repo != null) {
-
-                        if (repo.isArchived() && gitHubSCMNavigatorContext.isExcludeArchivedRepositories()) {
-                            witness.record(repo.getName(), false);
-                            listener.getLogger()
-                                    .println(GitHubConsoleNote.create(
-                                            System.currentTimeMillis(),
-                                            String.format(
-                                                    "Skipping repository %s because it is archived", repo.getName())));
-
-                        } else if (!gitHubSCMNavigatorContext.getTopics().isEmpty()
-                                && !repo.listTopics().containsAll(gitHubSCMNavigatorContext.getTopics())) {
-                            // exclude repositories which are missing one or more of the specified topics
-                            witness.record(repo.getName(), false);
-                            listener.getLogger()
-                                    .println(GitHubConsoleNote.create(
-                                            System.currentTimeMillis(),
-                                            String.format(
-                                                    "Skipping repository %s because it is missing one or more of the following topics: '%s'",
-                                                    repo.getName(), gitHubSCMNavigatorContext.getTopics())));
-                        } else if (StringUtils.isNotBlank(gitHubSCMNavigatorContext.getTeamSlug())
-                                && !isRepositoryVisibleToTeam(org, repo, gitHubSCMNavigatorContext.getTeamSlug())) {
-                            listener.getLogger()
-                                    .println(GitHubConsoleNote.create(
-                                            System.currentTimeMillis(),
-                                            String.format(
-                                                    "Skipping repository %s because it is not in team %s",
-                                                    repo.getName(), gitHubSCMNavigatorContext.getTeamSlug())));
-                        } else if (!repo.isPrivate() && gitHubSCMNavigatorContext.isExcludePublicRepositories()) {
-                            witness.record(repo.getName(), false);
-                            listener.getLogger()
-                                    .println(GitHubConsoleNote.create(
-                                            System.currentTimeMillis(),
-                                            String.format(
-                                                    "Skipping repository %s because it is public", repo.getName())));
-                        } else if (repo.isPrivate() && gitHubSCMNavigatorContext.isExcludePrivateRepositories()) {
-                            witness.record(repo.getName(), false);
-                            listener.getLogger()
-                                    .println(GitHubConsoleNote.create(
-                                            System.currentTimeMillis(),
-                                            String.format(
-                                                    "Skipping repository %s because it is private", repo.getName())));
-                        } else if (gitHubSCMNavigatorContext.isExcludeForkedRepositories()
-                                && repo.getSource() != null) {
-                            witness.record(repo.getName(), false);
-                            listener.getLogger()
-                                    .println(GitHubConsoleNote.create(
-                                            System.currentTimeMillis(),
-                                            String.format(
-                                                    "Skipping repository %s because it is a fork", repo.getName())));
-
-                        } else if (request.process(repo.getName(), sourceFactory, null, witness)) {
-                            listener.getLogger()
-                                    .println(GitHubConsoleNote.create(
-                                            System.currentTimeMillis(),
-                                            String.format(
-                                                    "%d repositories were processed (query completed)",
-                                                    witness.getCount())));
-                        }
-                    }
-                    listener.getLogger()
-                            .println(GitHubConsoleNote.create(
-                                    System.currentTimeMillis(),
-                                    String.format("%d repositories were processed", witness.getCount())));
-                    return;
-                }
-
-                GHUser user = null;
-                try {
-                    user = github.getUser(repoOwner);
-                } catch (RateLimitExceededException rle) {
-                    throw new AbortException(rle.getMessage());
-                } catch (FileNotFoundException fnf) {
-                    // the user may not exist... ok to ignore
-                }
-                if (user != null && repoOwner.equalsIgnoreCase(user.getLogin())) {
-                    listener.getLogger().format("Looking up %s repository of user %s%n%n", sourceName, repoOwner);
-                    GHRepository repo = user.getRepository(sourceName);
-                    if (repo != null) {
-
-                        if (repo.isArchived() && gitHubSCMNavigatorContext.isExcludeArchivedRepositories()) {
-                            witness.record(repo.getName(), false);
-                            listener.getLogger()
-                                    .println(GitHubConsoleNote.create(
-                                            System.currentTimeMillis(),
-                                            String.format(
-                                                    "Skipping repository %s because it is archived", repo.getName())));
-
-                        } else if (!gitHubSCMNavigatorContext.getTopics().isEmpty()
-                                && !repo.listTopics().containsAll(gitHubSCMNavigatorContext.getTopics())) {
-                            // exclude repositories which are missing one or more of the specified topics
-                            witness.record(repo.getName(), false);
-                            listener.getLogger()
-                                    .println(GitHubConsoleNote.create(
-                                            System.currentTimeMillis(),
-                                            String.format(
-                                                    "Skipping repository %s because it is missing one or more of the following topics: '%s'",
-                                                    repo.getName(), gitHubSCMNavigatorContext.getTopics())));
-                        } else if (!repo.isPrivate() && gitHubSCMNavigatorContext.isExcludePublicRepositories()) {
-                            witness.record(repo.getName(), false);
-                            listener.getLogger()
-                                    .println(GitHubConsoleNote.create(
-                                            System.currentTimeMillis(),
-                                            String.format(
-                                                    "Skipping repository %s because it is public", repo.getName())));
-                        } else if (repo.isPrivate() && gitHubSCMNavigatorContext.isExcludePrivateRepositories()) {
-                            witness.record(repo.getName(), false);
-                            listener.getLogger()
-                                    .println(GitHubConsoleNote.create(
-                                            System.currentTimeMillis(),
-                                            String.format(
-                                                    "Skipping repository %s because it is private", repo.getName())));
-
-                        } else if (gitHubSCMNavigatorContext.isExcludeForkedRepositories()
-                                && repo.getSource() != null) {
-                            witness.record(repo.getName(), false);
-                            listener.getLogger()
-                                    .println(GitHubConsoleNote.create(
-                                            System.currentTimeMillis(),
-                                            String.format(
-                                                    "Skipping repository %s because it is a fork", repo.getName())));
-
-                        } else if (request.process(repo.getName(), sourceFactory, null, witness)) {
-                            listener.getLogger()
-                                    .println(GitHubConsoleNote.create(
-                                            System.currentTimeMillis(),
-                                            String.format(
-                                                    "%d repositories were processed (query completed)",
-                                                    witness.getCount())));
-                        }
-                    }
-                    listener.getLogger()
-                            .println(GitHubConsoleNote.create(
-                                    System.currentTimeMillis(),
-                                    String.format("%d repositories were processed", witness.getCount())));
-                    return;
-                }
-
-                throw new AbortException(
-                        repoOwner + " does not correspond to a known GitHub User Account or Organization");
-            }
-        } finally {
-            Connector.release(github);
-        }
-    }
-
-    private boolean isRepositoryVisibleToTeam(GHOrganization org, GHRepository repo, String teamSlug)
-            throws IOException {
-        final Iterable<GHRepository> repositories =
-                org.getTeamBySlug(teamSlug).listRepositories().withPageSize(100);
-        for (GHRepository item : repositories) {
-            if (repo.getFullName().equals(item.getFullName())) {
-                return true;
-            }
-        }
-        return false;
+    public void record(@NonNull String name, boolean isMatch) {
+      if (isMatch) {
+        listener.getLogger().format("Proposing %s%n", name);
+        synchronized (this) {
+          count++;
+        }
+      } else {
+        listener.getLogger().format("Ignoring %s%n", name);
+      }
+    }
+
+    /**
+     * Returns the count of repositories matches.
+     *
+     * @return the count of repositories matches.
+     */
+    public synchronized int getCount() {
+      return count;
+    }
+  }
+
+  /** Our {@link SCMNavigatorRequest.SourceLambda}. */
+  private class SourceFactory implements SCMNavigatorRequest.SourceLambda {
+    /** The request. */
+    private final GitHubSCMNavigatorRequest request;
+
+    /**
+     * Constructor.
+     *
+     * @param request the request to decorate {@link SCMSource} instances with.
+     */
+    public SourceFactory(GitHubSCMNavigatorRequest request) {
+      this.request = request;
     }
 
     /** {@inheritDoc} */
     @NonNull
     @Override
-    public List<Action> retrieveActions(
-            @NonNull SCMNavigatorOwner owner, @CheckForNull SCMNavigatorEvent event, @NonNull TaskListener listener)
-            throws IOException, InterruptedException {
-        // TODO when we have support for trusted events, use the details from event if event was from
-        // trusted source
-        listener.getLogger().printf("Looking up details of %s...%n", getRepoOwner());
-        List<Action> result = new ArrayList<>();
-        String apiUri = Util.fixEmptyAndTrim(getApiUri());
-        StandardCredentials credentials =
-                Connector.lookupScanCredentials((Item) owner, getApiUri(), credentialsId, repoOwner);
-        GitHub hub = Connector.connect(getApiUri(), credentials);
-        boolean privateMode = determinePrivateMode(apiUri);
-        try {
-            Connector.configureLocalRateLimitChecker(listener, hub);
-            GHUser u = hub.getUser(getRepoOwner());
-            String objectUrl = u.getHtmlUrl() == null ? null : u.getHtmlUrl().toExternalForm();
-            result.add(new ObjectMetadataAction(Util.fixEmpty(u.getName()), null, objectUrl));
-            if (privateMode) {
-                result.add(new GitHubOrgMetadataAction((String) null));
-            } else {
-                result.add(new GitHubOrgMetadataAction(u));
-            }
-            result.add(new GitHubLink("icon-github-logo", u.getHtmlUrl()));
-            if (objectUrl == null) {
-                listener.getLogger().println("Organization URL: unspecified");
-            } else {
-                listener.getLogger()
-                        .printf(
-                                "Organization URL: %s%n",
-                                HyperlinkNote.encodeTo(objectUrl, StringUtils.defaultIfBlank(u.getName(), objectUrl)));
-            }
-            return result;
-        } finally {
-            Connector.release(hub);
-        }
-    }
-
-    private static boolean determinePrivateMode(String apiUri) {
-        if (apiUri == null || apiUri.equals(GitHubServerConfig.GITHUB_URL)) {
-            return false;
-        }
-        try {
-            GitHub.connectToEnterpriseAnonymously(apiUri).checkApiUrlValidity();
-        } catch (MalformedURLException e) {
-            // URL is bogus so there is never going to be an avatar - or anything else come to think of it
-            return true;
-        } catch (IOException e) {
-            if (e.getMessage().contains("private mode enabled")) {
-                return true;
-            }
-        }
-        return false;
-    }
-
-    /** {@inheritDoc} */
-    @Override
-    public void afterSave(@NonNull SCMNavigatorOwner owner) {
-        GitHubWebHook.get().registerHookFor(owner);
-        try {
-            // FIXME MINOR HACK ALERT
-            StandardCredentials credentials =
-                    Connector.lookupScanCredentials((Item) owner, getApiUri(), credentialsId, repoOwner);
-            GitHub hub = Connector.connect(getApiUri(), credentials);
-            try {
-                GitHubOrgWebHook.register(hub, repoOwner);
-            } finally {
-                Connector.release(hub);
-            }
-        } catch (IOException e) {
-            DescriptorImpl.LOGGER.log(Level.WARNING, e.getMessage(), e);
-        }
-    }
-
-    @Symbol("github")
-    @Extension
-    public static class DescriptorImpl extends SCMNavigatorDescriptor implements IconSpec {
-
-        private static final Logger LOGGER = Logger.getLogger(DescriptorImpl.class.getName());
-
-        @Deprecated
-        @Restricted(DoNotUse.class)
-        @RestrictedSince("2.2.0")
-        public static final String defaultIncludes = "*";
-
-        @Deprecated
-        @Restricted(DoNotUse.class)
-        @RestrictedSince("2.2.0")
-        public static final String defaultExcludes = "";
-
-        public static final String SAME = GitHubSCMSource.DescriptorImpl.SAME;
-
-        @Deprecated
-        @Restricted(DoNotUse.class)
-        @RestrictedSince("2.2.0")
-        public static final boolean defaultBuildOriginBranch = true;
-
-        @Deprecated
-        @Restricted(DoNotUse.class)
-        @RestrictedSince("2.2.0")
-        public static final boolean defaultBuildOriginBranchWithPR = true;
-
-        @Deprecated
-        @Restricted(DoNotUse.class)
-        @RestrictedSince("2.2.0")
-        public static final boolean defaultBuildOriginPRMerge = false;
-
-        @Deprecated
-        @Restricted(DoNotUse.class)
-        @RestrictedSince("2.2.0")
-        public static final boolean defaultBuildOriginPRHead = false;
-
-        @Deprecated
-        @Restricted(DoNotUse.class)
-        @RestrictedSince("2.2.0")
-        public static final boolean defaultBuildForkPRMerge = false;
-
-        @Deprecated
-        @Restricted(DoNotUse.class)
-        @RestrictedSince("2.2.0")
-        public static final boolean defaultBuildForkPRHead = false;
-
-        @Inject
-        private GitHubSCMSource.DescriptorImpl delegate;
-
-        /** {@inheritDoc} */
-        @Override
-        public String getPronoun() {
-            return Messages.GitHubSCMNavigator_Pronoun();
-        }
-
-        /** {@inheritDoc} */
-        @Override
-        public String getDisplayName() {
-            return Messages.GitHubSCMNavigator_DisplayName();
-        }
-
-        /** {@inheritDoc} */
-        @Override
-        public String getDescription() {
-            return Messages.GitHubSCMNavigator_Description();
-        }
-
-        /** {@inheritDoc} */
-        @Override
-        public String getIconFilePathPattern() {
-            return "plugin/github-branch-source/images/github-scmnavigator.svg";
-        }
-
-        /** {@inheritDoc} */
-        @Override
-        public String getIconClassName() {
-            return "icon-github-scm-navigator";
-        }
-
-        /** {@inheritDoc} */
-        @SuppressWarnings("unchecked")
-        @Override
-        public SCMNavigator newInstance(String name) {
-            GitHubSCMNavigator navigator = new GitHubSCMNavigator(name);
-            navigator.setTraits(getTraitsDefaults());
-            navigator.setApiUri(GitHubServerConfig.GITHUB_URL);
-            return navigator;
-        }
-
-        /** {@inheritDoc} */
-        @NonNull
-        @Override
-        protected SCMSourceCategory[] createCategories() {
-            return new SCMSourceCategory[] {
-                new UncategorizedSCMSourceCategory(Messages._GitHubSCMNavigator_UncategorizedCategory())
-                // TODO add support for forks
-            };
-        }
-
-        /**
-         * Validates the selected credentials.
-         *
-         * @param context the context.
-         * @param apiUri the end-point.
-         * @param credentialsId the credentials.
-         * @return validation results.
-         * @since 2.2.0
-         */
-        @RequirePOST
-        @Restricted(NoExternalUse.class) // stapler
-        public FormValidation doCheckCredentialsId(
-                @CheckForNull @AncestorInPath Item context,
-                @QueryParameter String apiUri,
-                @QueryParameter String credentialsId,
-                @QueryParameter String repoOwner) {
-            return Connector.checkScanCredentials(context, apiUri, credentialsId, repoOwner);
-        }
-
-        /**
-         * Populates the drop-down list of credentials.
-         *
-         * @param context the context.
-         * @param apiUri the end-point.
-         * @param credentialsId the existing selection;
-         * @return the drop-down list.
-         * @since 2.2.0
-         */
-        @Restricted(NoExternalUse.class) // stapler
-        public ListBoxModel doFillCredentialsIdItems(
-                @CheckForNull @AncestorInPath Item context,
-                @QueryParameter String apiUri,
-                @QueryParameter String credentialsId) {
-            if (context == null
-                    ? !Jenkins.get().hasPermission(Jenkins.ADMINISTER)
-                    : !context.hasPermission(Item.EXTENDED_READ)) {
-                return new StandardListBoxModel().includeCurrentValue(credentialsId);
-            }
-            return Connector.listScanCredentials(context, apiUri);
-        }
-
-        /**
-         * Returns the available GitHub endpoint items.
-         *
-         * @return the available GitHub endpoint items.
-         */
-        @Restricted(NoExternalUse.class) // stapler
-        @SuppressWarnings("unused") // stapler
-        public ListBoxModel doFillApiUriItems() {
-            return getPossibleApiUriItems();
-        }
-
-        static ListBoxModel getPossibleApiUriItems() {
-            ListBoxModel result = new ListBoxModel();
-            result.add("GitHub", "");
-            for (Endpoint e : GitHubConfiguration.get().getEndpoints()) {
-                result.add(
-                        e.getName() == null ? e.getApiUri() : e.getName() + " (" + e.getApiUri() + ")", e.getApiUri());
-            }
-            return result;
-        }
-
-        /**
-         * Returns {@code true} if there is more than one GitHub endpoint configured, and consequently
-         * the UI should provide the ability to select the endpoint.
-         *
-         * @return {@code true} if there is more than one GitHub endpoint configured.
-         */
-        @SuppressWarnings("unused") // jelly
-        public boolean isApiUriSelectable() {
-            return !GitHubConfiguration.get().getEndpoints().isEmpty();
-        }
-
-        /**
-         * Returns the {@link SCMTraitDescriptor} instances grouped into categories.
-         *
-         * @return the categorized list of {@link SCMTraitDescriptor} instances.
-         * @since 2.2.0
-         */
-        @SuppressWarnings("unused") // jelly
-        public List<NamedArrayList<? extends SCMTraitDescriptor<?>>> getTraitsDescriptorLists() {
-            GitHubSCMSource.DescriptorImpl sourceDescriptor =
-                    Jenkins.get().getDescriptorByType(GitHubSCMSource.DescriptorImpl.class);
-            List<SCMTraitDescriptor<?>> all = new ArrayList<>();
-            all.addAll(SCMNavigatorTrait._for(this, GitHubSCMNavigatorContext.class, GitHubSCMSourceBuilder.class));
-            all.addAll(SCMSourceTrait._for(sourceDescriptor, GitHubSCMSourceContext.class, null));
-            all.addAll(SCMSourceTrait._for(sourceDescriptor, null, GitHubSCMBuilder.class));
-            Set<SCMTraitDescriptor<?>> dedup = new HashSet<>();
-            for (Iterator<SCMTraitDescriptor<?>> iterator = all.iterator(); iterator.hasNext(); ) {
-                SCMTraitDescriptor<?> d = iterator.next();
-                if (dedup.contains(d) || d instanceof GitBrowserSCMSourceTrait.DescriptorImpl) {
-                    // remove any we have seen already and ban the browser configuration as it will always be
-                    // github
-                    iterator.remove();
-                } else {
-                    dedup.add(d);
-                }
-            }
-            List<NamedArrayList<? extends SCMTraitDescriptor<?>>> result = new ArrayList<>();
-            NamedArrayList.select(
-                    all,
-                    "Repositories",
-                    new NamedArrayList.Predicate<SCMTraitDescriptor<?>>() {
-                        @Override
-                        public boolean test(SCMTraitDescriptor<?> scmTraitDescriptor) {
-                            return scmTraitDescriptor instanceof SCMNavigatorTraitDescriptor;
-                        }
-                    },
-                    true,
-                    result);
-            NamedArrayList.select(
-                    all,
-                    Messages.GitHubSCMNavigator_withinRepository(),
-                    NamedArrayList.anyOf(
-                            NamedArrayList.withAnnotation(Discovery.class),
-                            NamedArrayList.withAnnotation(Selection.class)),
-                    true,
-                    result);
-            NamedArrayList.select(all, Messages.GitHubSCMNavigator_general(), null, true, result);
-            return result;
-        }
-
-        @SuppressWarnings("unused") // jelly
-        @NonNull
-        public List<SCMTrait<? extends SCMTrait<?>>> getTraitsDefaults() {
-            return new ArrayList<>(delegate.getTraitsDefaults());
-        }
-
-        static {
-            IconSet.icons.addIcon(new Icon(
-                    "icon-github-scm-navigator icon-sm",
-                    "plugin/github-branch-source/images/svgs/github-scmnavigator.svg",
-                    Icon.ICON_SMALL_STYLE));
-            IconSet.icons.addIcon(new Icon(
-                    "icon-github-scm-navigator icon-md",
-                    "plugin/github-branch-source/images/svgs/github-scmnavigator.svg",
-                    Icon.ICON_MEDIUM_STYLE));
-            IconSet.icons.addIcon(new Icon(
-                    "icon-github-scm-navigator icon-lg",
-                    "plugin/github-branch-source/images/svgs/github-scmnavigator.svg",
-                    Icon.ICON_LARGE_STYLE));
-            IconSet.icons.addIcon(new Icon(
-                    "icon-github-scm-navigator icon-xlg",
-                    "plugin/github-branch-source/images/svgs/github-scmnavigator.svg",
-                    Icon.ICON_XLARGE_STYLE));
-
-            IconSet.icons.addIcon(new Icon(
-                    "icon-github-logo icon-sm",
-                    "plugin/github-branch-source/images/svgs/sprite-github.svg#github-logo",
-                    Icon.ICON_SMALL_STYLE,
-                    IconFormat.EXTERNAL_SVG_SPRITE));
-            IconSet.icons.addIcon(new Icon(
-                    "icon-github-logo icon-md",
-                    "plugin/github-branch-source/images/svgs/sprite-github.svg#github-logo",
-                    Icon.ICON_MEDIUM_STYLE,
-                    IconFormat.EXTERNAL_SVG_SPRITE));
-            IconSet.icons.addIcon(new Icon(
-                    "icon-github-logo icon-lg",
-                    "plugin/github-branch-source/images/svgs/sprite-github.svg#github-logo",
-                    Icon.ICON_LARGE_STYLE,
-                    IconFormat.EXTERNAL_SVG_SPRITE));
-            IconSet.icons.addIcon(new Icon(
-                    "icon-github-logo icon-xlg",
-                    "plugin/github-branch-source/images/svgs/sprite-github.svg#github-logo",
-                    Icon.ICON_XLARGE_STYLE,
-                    IconFormat.EXTERNAL_SVG_SPRITE));
-
-            IconSet.icons.addIcon(new Icon(
-                    "icon-github-repo icon-sm",
-                    "plugin/github-branch-source/images/svgs/sprite-github.svg#github-repo",
-                    Icon.ICON_SMALL_STYLE,
-                    IconFormat.EXTERNAL_SVG_SPRITE));
-            IconSet.icons.addIcon(new Icon(
-                    "icon-github-repo icon-md",
-                    "plugin/github-branch-source/images/svgs/sprite-github.svg#github-repo",
-                    Icon.ICON_MEDIUM_STYLE,
-                    IconFormat.EXTERNAL_SVG_SPRITE));
-            IconSet.icons.addIcon(new Icon(
-                    "icon-github-repo icon-lg",
-                    "plugin/github-branch-source/images/svgs/sprite-github.svg#github-repo",
-                    Icon.ICON_LARGE_STYLE,
-                    IconFormat.EXTERNAL_SVG_SPRITE));
-            IconSet.icons.addIcon(new Icon(
-                    "icon-github-repo icon-xlg",
-                    "plugin/github-branch-source/images/svgs/sprite-github.svg#github-repo",
-                    Icon.ICON_XLARGE_STYLE,
-                    IconFormat.EXTERNAL_SVG_SPRITE));
-
-            IconSet.icons.addIcon(new Icon(
-                    "icon-github-branch icon-sm",
-                    "plugin/github-branch-source/images/svgs/sprite-github.svg#git-branch",
-                    Icon.ICON_SMALL_STYLE,
-                    IconFormat.EXTERNAL_SVG_SPRITE));
-            IconSet.icons.addIcon(new Icon(
-                    "icon-github-branch icon-md",
-                    "plugin/github-branch-source/images/svgs/sprite-github.svg#git-branch",
-                    Icon.ICON_MEDIUM_STYLE,
-                    IconFormat.EXTERNAL_SVG_SPRITE));
-            IconSet.icons.addIcon(new Icon(
-                    "icon-github-branch icon-lg",
-                    "plugin/github-branch-source/images/svgs/sprite-github.svg#git-branch",
-                    Icon.ICON_LARGE_STYLE,
-                    IconFormat.EXTERNAL_SVG_SPRITE));
-            IconSet.icons.addIcon(new Icon(
-                    "icon-github-branch icon-xlg",
-                    "plugin/github-branch-source/images/svgs/sprite-github.svg#git-branch",
-                    Icon.ICON_XLARGE_STYLE,
-                    IconFormat.EXTERNAL_SVG_SPRITE));
-        }
-    }
-
-    /** A {@link SCMNavigatorRequest.Witness} that counts how many sources have been observed. */
-    private static class WitnessImpl implements SCMNavigatorRequest.Witness {
-        /** The count of repositories matches. */
-        @GuardedBy("this")
-        private int count;
-        /** The listener to log to. */
-        @NonNull
-        private final TaskListener listener;
-
-        /**
-         * Constructor.
-         *
-         * @param listener the listener to log to.
-         */
-        public WitnessImpl(@NonNull TaskListener listener) {
-            this.listener = listener;
-        }
-
-        /** {@inheritDoc} */
-        @Override
-        public void record(@NonNull String name, boolean isMatch) {
-            if (isMatch) {
-                listener.getLogger().format("Proposing %s%n", name);
-                synchronized (this) {
-                    count++;
-                }
-            } else {
-                listener.getLogger().format("Ignoring %s%n", name);
-            }
-        }
-
-        /**
-         * Returns the count of repositories matches.
-         *
-         * @return the count of repositories matches.
-         */
-        public synchronized int getCount() {
-            return count;
-        }
-    }
-
-    /** Our {@link SCMNavigatorRequest.SourceLambda}. */
-    private class SourceFactory implements SCMNavigatorRequest.SourceLambda {
-        /** The request. */
-        private final GitHubSCMNavigatorRequest request;
-
-        /**
-         * Constructor.
-         *
-         * @param request the request to decorate {@link SCMSource} instances with.
-         */
-        public SourceFactory(GitHubSCMNavigatorRequest request) {
-            this.request = request;
-        }
-
-        /** {@inheritDoc} */
-        @NonNull
-        @Override
-        public SCMSource create(@NonNull String name) {
-            return new GitHubSCMSourceBuilder(getId() + "::" + name, apiUri, credentialsId, repoOwner, name)
-                    .withRequest(request)
-                    .build();
-        }
-    }
+    public SCMSource create(@NonNull String name) {
+      return new GitHubSCMSourceBuilder(getId() + "::" + name, apiUri, credentialsId, repoOwner, name)
+        .withRequest(request)
+        .build();
+    }
+  }
 }